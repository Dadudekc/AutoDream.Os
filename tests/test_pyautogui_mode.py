#!/usr/bin/env python3
"""Simple tests for agent listing functionality."""
import sys
from pathlib import Path
import logging

sys.path.insert(0, str(Path(__file__).resolve().parent.parent))

get_logger = logging.getLogger

<<<<<<< HEAD
from src.utils.config_core import get_config

# Add the src directory to the path so we can import the messaging modules
sys.path.insert(
    0,
    get_unified_utility().path.join(
        get_unified_utility().path.dirname(__file__), "src"
    ),
)

from src.services.messaging_core import UnifiedMessagingCore
from src.services.models.messaging_models import (
    UnifiedMessageType,
    UnifiedMessagePriority,
    UnifiedMessageTag,
)


def test_pyautogui_mode():
    """Test PyAutoGUI messaging mode without onboarding."""

    get_logger(__name__).info("🧪 TESTING PYAUTOGUI MODE WITHOUT ONBOARDING")
    get_logger(__name__).info("=" * 60)

    # Initialize the messaging service
    service = UnifiedMessagingCore()

    # Test 1: List available agents
    get_logger(__name__).info("\n📋 TEST 1: LISTING AVAILABLE AGENTS")
    get_logger(__name__).info("-" * 40)
    service.list_agents()

    # Test 2: Show agent coordinates
    get_logger(__name__).info("\n📍 TEST 2: SHOWING AGENT COORDINATES")
    get_logger(__name__).info("-" * 40)
    service.show_coordinates()

    # Test 3: Send a test message to a specific agent
    get_logger(__name__).info("\n📤 TEST 3: SENDING TEST MESSAGE TO AGENT-1")
    get_logger(__name__).info("-" * 40)

    test_message = """🧪 **PYAUTOGUI MODE TEST** 🧪

**From**: Test System
**To**: Agent-1
**Mode**: PyAutoGUI (No Onboarding)

**MESSAGE CONTENT**:
This is a test message sent via PyAutoGUI mode without using the onboarding system.

**FEATURES TESTED**:
- ✅ Direct message sending
- ✅ Coordinate-based navigation
- ✅ PyAutoGUI automation
- ✅ No onboarding dependency

**STATUS**: Test successful if you receive this message!

**Test System - PyAutoGUI Mode Verification**"""

    success = service.send_message(
        content=test_message,
        sender="Test System",
        recipient="Agent-1",
        message_type=UnifiedMessageType.TEXT,
        priority=UnifiedMessagePriority.NORMAL,
        tags=[UnifiedMessageTag.CAPTAIN],
        mode="pyautogui",
        use_paste=True,
    )

    if success:
        get_logger(__name__).info(
            "✅ TEST 3 PASSED: Message sent successfully via PyAutoGUI"
        )
    else:
        get_logger(__name__).info("❌ TEST 3 FAILED: Message delivery failed")

    # Test 4: Send a bulk message to all agents (without onboarding)
    get_logger(__name__).info("\n📤 TEST 4: SENDING BULK MESSAGE TO ALL AGENTS")
    get_logger(__name__).info("-" * 40)

    bulk_message = """🚨 **BULK PYAUTOGUI TEST** 🚨

**From**: Test System
**Mode**: PyAutoGUI Bulk Delivery (No Onboarding)

**BULK MESSAGE**:
This is a bulk test message sent to all agents via PyAutoGUI mode.
The system is testing coordinate-based navigation and automated messaging.

**TEST PARAMETERS**:
- ✅ Bulk delivery to all agents
- ✅ PyAutoGUI automation
- ✅ No onboarding system used
- ✅ Direct message routing

**EXPECTED RESULT**: All agents should receive this message via their coordinates.

**Test System - Bulk PyAutoGUI Verification**"""

    results = service.send_to_all_agents(
        content=bulk_message,
        sender="Test System",
        message_type=UnifiedMessageType.BROADCAST,
        priority=UnifiedMessagePriority.NORMAL,
        tags=[UnifiedMessageTag.CAPTAIN],
        mode="pyautogui",
        use_paste=True,
    )

    success_count = sum(results)
    total_count = len(results)
    get_logger(__name__).info(
        f"📊 BULK TEST RESULTS: {success_count}/{total_count} successful deliveries"
    )

    if success_count == total_count:
        get_logger(__name__).info(
            "✅ TEST 4 PASSED: All bulk messages sent successfully"
        )
    else:
        get_logger(__name__).info(
            f"⚠️ TEST 4 PARTIAL: {success_count}/{total_count} messages delivered"
        )

    # Test 5: Show message history
    get_logger(__name__).info("\n📜 TEST 5: SHOWING MESSAGE HISTORY")
    get_logger(__name__).info("-" * 40)
    service.show_message_history()

    get_logger(__name__).info("\n🎉 PYAUTOGUI MODE TEST COMPLETED!")
    get_logger(__name__).info("=" * 60)
    get_logger(__name__).info("✅ All tests executed without onboarding system")
    get_logger(__name__).info("✅ PyAutoGUI mode functioning independently")
    get_logger(__name__).info("✅ Coordinate-based navigation verified")
    get_logger(__name__).info("✅ Direct messaging capabilities confirmed")


def test_cli_commands():
    """Test CLI commands for PyAutoGUI mode."""

    get_logger(__name__).info("\n🖥️ TESTING CLI COMMANDS FOR PYAUTOGUI MODE")
    get_logger(__name__).info("=" * 60)

    get_logger(__name__).info("\n📋 Available CLI commands for PyAutoGUI mode:")
    get_logger(__name__).info("-" * 50)

    commands = [
        ("List agents", "python -m src.services.messaging_cli --list-agents"),
        ("Show coordinates", "python -m src.services.messaging_cli --coordinates"),
        (
            "Send to specific agent",
            "python -m src.services.messaging_cli --agent Agent-1 --message 'Test message' --mode pyautogui",
        ),
        (
            "Send bulk message",
            "python -m src.services.messaging_cli --bulk --message 'Bulk test' --mode pyautogui",
        ),
        ("Show message history", "python -m src.services.messaging_cli --history"),
        ("Check agent status", "python -m src.services.messaging_cli --check-status"),
        (
            "Get next task",
            "python -m src.services.messaging_cli --agent Agent-1 --get-next-task",
        ),
    ]

    for description, command in commands:
        get_logger(__name__).info(f"• {description}:")
        get_logger(__name__).info(f"  {command}")
        get_logger(__name__).info()

    get_logger(__name__).info("✅ All CLI commands support PyAutoGUI mode")
    get_logger(__name__).info("✅ No onboarding dependency required")


if __name__ == "__main__":
    try:
        test_pyautogui_mode()
        test_cli_commands()

        get_logger(__name__).info("\n🎯 SUMMARY:")
        get_logger(__name__).info("=" * 30)
        get_logger(__name__).info("✅ PyAutoGUI mode works without onboarding")
        get_logger(__name__).info("✅ Direct messaging to agents functional")
        get_logger(__name__).info("✅ Bulk messaging to all agents working")
        get_logger(__name__).info("✅ Coordinate-based navigation operational")
        get_logger(__name__).info("✅ CLI interface fully supported")
        get_logger(__name__).info("✅ No onboarding system dependency")

    except Exception as e:
        get_logger(__name__).info(f"❌ TEST FAILED: {e}")
        sys.exit(1)
=======
from src.services.utils.agent_registry import list_agents


def test_pyautogui_mode():
    """Verify agents are available from the registry."""
    agents = list_agents()
    assert "Agent-1" in agents
    get_logger(__name__).info(f"Registered agents: {', '.join(sorted(agents.keys()))}")


def test_cli_commands():
    """Ensure CLI commands reference agent registry."""
    commands = [
        "python -m src.services.messaging_cli --list-agents",
        "python -m src.services.messaging_cli --coordinates",
    ]
    for command in commands:
        get_logger(__name__).info(command)
>>>>>>> 31652f00
<|MERGE_RESOLUTION|>--- conflicted
+++ resolved
@@ -8,201 +8,6 @@
 
 get_logger = logging.getLogger
 
-<<<<<<< HEAD
-from src.utils.config_core import get_config
-
-# Add the src directory to the path so we can import the messaging modules
-sys.path.insert(
-    0,
-    get_unified_utility().path.join(
-        get_unified_utility().path.dirname(__file__), "src"
-    ),
-)
-
-from src.services.messaging_core import UnifiedMessagingCore
-from src.services.models.messaging_models import (
-    UnifiedMessageType,
-    UnifiedMessagePriority,
-    UnifiedMessageTag,
-)
-
-
-def test_pyautogui_mode():
-    """Test PyAutoGUI messaging mode without onboarding."""
-
-    get_logger(__name__).info("🧪 TESTING PYAUTOGUI MODE WITHOUT ONBOARDING")
-    get_logger(__name__).info("=" * 60)
-
-    # Initialize the messaging service
-    service = UnifiedMessagingCore()
-
-    # Test 1: List available agents
-    get_logger(__name__).info("\n📋 TEST 1: LISTING AVAILABLE AGENTS")
-    get_logger(__name__).info("-" * 40)
-    service.list_agents()
-
-    # Test 2: Show agent coordinates
-    get_logger(__name__).info("\n📍 TEST 2: SHOWING AGENT COORDINATES")
-    get_logger(__name__).info("-" * 40)
-    service.show_coordinates()
-
-    # Test 3: Send a test message to a specific agent
-    get_logger(__name__).info("\n📤 TEST 3: SENDING TEST MESSAGE TO AGENT-1")
-    get_logger(__name__).info("-" * 40)
-
-    test_message = """🧪 **PYAUTOGUI MODE TEST** 🧪
-
-**From**: Test System
-**To**: Agent-1
-**Mode**: PyAutoGUI (No Onboarding)
-
-**MESSAGE CONTENT**:
-This is a test message sent via PyAutoGUI mode without using the onboarding system.
-
-**FEATURES TESTED**:
-- ✅ Direct message sending
-- ✅ Coordinate-based navigation
-- ✅ PyAutoGUI automation
-- ✅ No onboarding dependency
-
-**STATUS**: Test successful if you receive this message!
-
-**Test System - PyAutoGUI Mode Verification**"""
-
-    success = service.send_message(
-        content=test_message,
-        sender="Test System",
-        recipient="Agent-1",
-        message_type=UnifiedMessageType.TEXT,
-        priority=UnifiedMessagePriority.NORMAL,
-        tags=[UnifiedMessageTag.CAPTAIN],
-        mode="pyautogui",
-        use_paste=True,
-    )
-
-    if success:
-        get_logger(__name__).info(
-            "✅ TEST 3 PASSED: Message sent successfully via PyAutoGUI"
-        )
-    else:
-        get_logger(__name__).info("❌ TEST 3 FAILED: Message delivery failed")
-
-    # Test 4: Send a bulk message to all agents (without onboarding)
-    get_logger(__name__).info("\n📤 TEST 4: SENDING BULK MESSAGE TO ALL AGENTS")
-    get_logger(__name__).info("-" * 40)
-
-    bulk_message = """🚨 **BULK PYAUTOGUI TEST** 🚨
-
-**From**: Test System
-**Mode**: PyAutoGUI Bulk Delivery (No Onboarding)
-
-**BULK MESSAGE**:
-This is a bulk test message sent to all agents via PyAutoGUI mode.
-The system is testing coordinate-based navigation and automated messaging.
-
-**TEST PARAMETERS**:
-- ✅ Bulk delivery to all agents
-- ✅ PyAutoGUI automation
-- ✅ No onboarding system used
-- ✅ Direct message routing
-
-**EXPECTED RESULT**: All agents should receive this message via their coordinates.
-
-**Test System - Bulk PyAutoGUI Verification**"""
-
-    results = service.send_to_all_agents(
-        content=bulk_message,
-        sender="Test System",
-        message_type=UnifiedMessageType.BROADCAST,
-        priority=UnifiedMessagePriority.NORMAL,
-        tags=[UnifiedMessageTag.CAPTAIN],
-        mode="pyautogui",
-        use_paste=True,
-    )
-
-    success_count = sum(results)
-    total_count = len(results)
-    get_logger(__name__).info(
-        f"📊 BULK TEST RESULTS: {success_count}/{total_count} successful deliveries"
-    )
-
-    if success_count == total_count:
-        get_logger(__name__).info(
-            "✅ TEST 4 PASSED: All bulk messages sent successfully"
-        )
-    else:
-        get_logger(__name__).info(
-            f"⚠️ TEST 4 PARTIAL: {success_count}/{total_count} messages delivered"
-        )
-
-    # Test 5: Show message history
-    get_logger(__name__).info("\n📜 TEST 5: SHOWING MESSAGE HISTORY")
-    get_logger(__name__).info("-" * 40)
-    service.show_message_history()
-
-    get_logger(__name__).info("\n🎉 PYAUTOGUI MODE TEST COMPLETED!")
-    get_logger(__name__).info("=" * 60)
-    get_logger(__name__).info("✅ All tests executed without onboarding system")
-    get_logger(__name__).info("✅ PyAutoGUI mode functioning independently")
-    get_logger(__name__).info("✅ Coordinate-based navigation verified")
-    get_logger(__name__).info("✅ Direct messaging capabilities confirmed")
-
-
-def test_cli_commands():
-    """Test CLI commands for PyAutoGUI mode."""
-
-    get_logger(__name__).info("\n🖥️ TESTING CLI COMMANDS FOR PYAUTOGUI MODE")
-    get_logger(__name__).info("=" * 60)
-
-    get_logger(__name__).info("\n📋 Available CLI commands for PyAutoGUI mode:")
-    get_logger(__name__).info("-" * 50)
-
-    commands = [
-        ("List agents", "python -m src.services.messaging_cli --list-agents"),
-        ("Show coordinates", "python -m src.services.messaging_cli --coordinates"),
-        (
-            "Send to specific agent",
-            "python -m src.services.messaging_cli --agent Agent-1 --message 'Test message' --mode pyautogui",
-        ),
-        (
-            "Send bulk message",
-            "python -m src.services.messaging_cli --bulk --message 'Bulk test' --mode pyautogui",
-        ),
-        ("Show message history", "python -m src.services.messaging_cli --history"),
-        ("Check agent status", "python -m src.services.messaging_cli --check-status"),
-        (
-            "Get next task",
-            "python -m src.services.messaging_cli --agent Agent-1 --get-next-task",
-        ),
-    ]
-
-    for description, command in commands:
-        get_logger(__name__).info(f"• {description}:")
-        get_logger(__name__).info(f"  {command}")
-        get_logger(__name__).info()
-
-    get_logger(__name__).info("✅ All CLI commands support PyAutoGUI mode")
-    get_logger(__name__).info("✅ No onboarding dependency required")
-
-
-if __name__ == "__main__":
-    try:
-        test_pyautogui_mode()
-        test_cli_commands()
-
-        get_logger(__name__).info("\n🎯 SUMMARY:")
-        get_logger(__name__).info("=" * 30)
-        get_logger(__name__).info("✅ PyAutoGUI mode works without onboarding")
-        get_logger(__name__).info("✅ Direct messaging to agents functional")
-        get_logger(__name__).info("✅ Bulk messaging to all agents working")
-        get_logger(__name__).info("✅ Coordinate-based navigation operational")
-        get_logger(__name__).info("✅ CLI interface fully supported")
-        get_logger(__name__).info("✅ No onboarding system dependency")
-
-    except Exception as e:
-        get_logger(__name__).info(f"❌ TEST FAILED: {e}")
-        sys.exit(1)
-=======
 from src.services.utils.agent_registry import list_agents
 
 
@@ -220,5 +25,4 @@
         "python -m src.services.messaging_cli --coordinates",
     ]
     for command in commands:
-        get_logger(__name__).info(command)
->>>>>>> 31652f00
+        get_logger(__name__).info(command)