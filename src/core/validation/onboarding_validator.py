--- conflicted
+++ resolved
@@ -1,10 +1,10 @@
-"""Backward-compatible OnboardingValidator import."""
-
-from .validation_execution import OnboardingValidator
-
-<<<<<<< HEAD
-__all__ = ["OnboardingValidator"]
-=======
+"""
+Onboarding Validator - Unified Validation Framework
+
+This module provides onboarding validation functionality, inheriting from BaseValidator
+and following the unified validation framework patterns.
+"""
+
 from typing import Dict, List, Any, Optional
 from .base_validator import (
     BaseValidator,
@@ -621,5 +621,4 @@
 
         except Exception as e:
             self.logger.error(f"Performance metrics validation failed: {e}")
-            return False
->>>>>>> db006407
+            return False