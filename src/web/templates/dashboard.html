--- conflicted
+++ resolved
@@ -5,8 +5,172 @@
     <meta name="viewport" content="width=device-width, initial-scale=1.0">
     <title>Agent Cellphone V2 - Performance Dashboard</title>
 
-    {% include 'dashboard/partials/head_resources.html' %}
-    <link rel="stylesheet" href="{{ url_for('static', filename='css/dashboard.css') }}">
+    <!-- Bootstrap CSS -->
+    <link href="https://cdn.jsdelivr.net/npm/bootstrap@5.1.3/dist/css/bootstrap.min.css" rel="stylesheet">
+    <!-- Chart.js -->
+    <script src="https://cdn.jsdelivr.net/npm/chart.js"></script>
+    <!-- Socket.IO -->
+    <script src="https://cdn.socket.io/4.5.0/socket.io.min.js"></script>
+    <!-- Font Awesome -->
+    <link rel="stylesheet" href="https://cdnjs.cloudflare.com/ajax/libs/font-awesome/6.0.0/css/all.min.css">
+
+    <style>
+        :root {
+            --primary-color: #007bff;
+            --success-color: #28a745;
+            --warning-color: #ffc107;
+            --danger-color: #dc3545;
+            --info-color: #17a2b8;
+            --dark-color: #343a40;
+            --light-color: #f8f9fa;
+        }
+
+        body {
+            background-color: #f5f5f5;
+            font-family: 'Segoe UI', Tahoma, Geneva, Verdana, sans-serif;
+        }
+
+        .dashboard-header {
+            background: linear-gradient(135deg, var(--primary-color), var(--info-color));
+            color: white;
+            padding: 1rem 0;
+            margin-bottom: 2rem;
+            box-shadow: 0 2px 10px rgba(0,0,0,0.1);
+        }
+
+        .metric-card {
+            background: white;
+            border-radius: 10px;
+            padding: 1.5rem;
+            margin-bottom: 1rem;
+            box-shadow: 0 2px 15px rgba(0,0,0,0.1);
+            transition: transform 0.2s ease, box-shadow 0.2s ease;
+        }
+
+        .metric-card:hover {
+            transform: translateY(-2px);
+            box-shadow: 0 4px 20px rgba(0,0,0,0.15);
+        }
+
+        .metric-value {
+            font-size: 2.5rem;
+            font-weight: bold;
+            margin-bottom: 0.5rem;
+        }
+
+        .metric-label {
+            color: #6c757d;
+            font-size: 0.9rem;
+            text-transform: uppercase;
+            letter-spacing: 0.5px;
+        }
+
+        .status-healthy { color: var(--success-color); }
+        .status-warning { color: var(--warning-color); }
+        .status-critical { color: var(--danger-color); }
+
+        .alert-item {
+            border-left: 4px solid var(--warning-color);
+            background: white;
+            padding: 1rem;
+            margin-bottom: 0.5rem;
+            border-radius: 5px;
+            box-shadow: 0 1px 5px rgba(0,0,0,0.1);
+        }
+
+        .alert-item.critical {
+            border-left-color: var(--danger-color);
+            background: #fff5f5;
+        }
+
+        .alert-item.warning {
+            border-left-color: var(--warning-color);
+            background: #fffbf0;
+        }
+
+        .alert-item.info {
+            border-left-color: var(--info-color);
+            background: #f0f9ff;
+        }
+
+        .chart-container {
+            background: white;
+            border-radius: 10px;
+            padding: 1.5rem;
+            margin-bottom: 1rem;
+            box-shadow: 0 2px 15px rgba(0,0,0,0.1);
+        }
+
+        .nav-pills .nav-link {
+            border-radius: 20px;
+            margin-right: 0.5rem;
+            margin-bottom: 0.5rem;
+        }
+
+        .nav-pills .nav-link.active {
+            background-color: var(--primary-color);
+        }
+
+        .refresh-indicator {
+            position: fixed;
+            top: 20px;
+            right: 20px;
+            background: var(--success-color);
+            color: white;
+            padding: 0.5rem 1rem;
+            border-radius: 20px;
+            font-size: 0.8rem;
+            z-index: 1000;
+            opacity: 0;
+            transition: opacity 0.3s ease;
+        }
+
+        .refresh-indicator.show {
+            opacity: 1;
+        }
+
+        .agent-table {
+            background: white;
+            border-radius: 10px;
+            overflow: hidden;
+            box-shadow: 0 2px 15px rgba(0,0,0,0.1);
+        }
+
+        .agent-table th {
+            background: var(--light-color);
+            border: none;
+            font-weight: 600;
+            text-transform: uppercase;
+            font-size: 0.8rem;
+            letter-spacing: 0.5px;
+        }
+
+        .performance-score {
+            padding: 0.25rem 0.5rem;
+            border-radius: 15px;
+            font-size: 0.8rem;
+            font-weight: bold;
+        }
+
+        .score-high { background: #d4edda; color: #155724; }
+        .score-medium { background: #fff3cd; color: #856404; }
+        .score-low { background: #f8d7da; color: #721c24; }
+
+        .loading-spinner {
+            display: inline-block;
+            width: 20px;
+            height: 20px;
+            border: 3px solid #f3f3f3;
+            border-top: 3px solid var(--primary-color);
+            border-radius: 50%;
+            animation: spin 1s linear infinite;
+        }
+
+        @keyframes spin {
+            0% { transform: rotate(0deg); }
+            100% { transform: rotate(360deg); }
+        }
+    </style>
 </head>
 <body>
     <!-- Dashboard Header -->
@@ -86,27 +250,15 @@
         <div id="dashboardContent">
             <!-- Loading State -->
             <div class="text-center py-5" id="loadingState">
-<<<<<<< HEAD
-                {% with extra_classes='mb-3' %}
-                    {% include 'dashboard/partials/loading_spinner.html' %}
-                {% endwith %}
-=======
                 {% include 'components/loading_spinner.html' with extra_classes='mb-3' %}
->>>>>>> feaab5e7
                 <p>Loading dashboard data...</p>
             </div>
         </div>
     </div>
 
     <!-- Scripts -->
-<<<<<<< HEAD
-    <script src="https://cdn.jsdelivr.net/npm/bootstrap@5.3.0/dist/js/bootstrap.bundle.min.js"></script>
+    <script src="https://cdn.jsdelivr.net/npm/bootstrap@5.1.3/dist/js/bootstrap.bundle.min.js"></script>
+
     <script src="{{ url_for('static', filename='js/dashboard.js') }}"></script>
-
-=======
-    <script src="https://cdn.jsdelivr.net/npm/bootstrap@5.1.3/dist/js/bootstrap.bundle.min.js"></script>
-
-    <script src="{{ url_for('static', filename='js/dashboard.js') }}"></script>
->>>>>>> feaab5e7
 </body>
 </html>