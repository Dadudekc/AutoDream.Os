--- conflicted
+++ resolved
@@ -15,10 +15,6 @@
 License: MIT
 """
 
-<<<<<<< HEAD
-import logging
-from typing import Any, Callable, Dict, List, Optional
-=======
 import json
 import asyncio
 import secrets
@@ -27,20 +23,19 @@
 from src.utils.unified_logging_manager import get_logger
 from pathlib import Path
 from typing import Dict, List, Any, Optional, Callable
->>>>>>> cc6f7920
 from dataclasses import dataclass, asdict
 from datetime import datetime
 import uuid
 
-from flask import Flask, request
+# Frontend imports
+from flask import Flask, render_template, jsonify, request, session
 from flask_socketio import SocketIO, emit, join_room, leave_room
 from flask_cors import CORS
 from fastapi import FastAPI, WebSocket, WebSocketDisconnect
 from fastapi.middleware.cors import CORSMiddleware
+from fastapi.responses import HTMLResponse, JSONResponse
+from fastapi.staticfiles import StaticFiles
 from pydantic import BaseModel, Field
-
-from .routes import register_flask_routes, register_fastapi_routes
-from .settings import get_settings
 
 # Configure logging
 logger = get_logger(__name__)
@@ -194,14 +189,15 @@
 class FlaskFrontendApp:
     """Flask-based frontend application"""
 
-    def __init__(self, config: Dict[str, Any] | None = None):
-        settings = get_settings()
-        self.config = {**asdict(settings), **(config or {})}
+    def __init__(self, config: Dict[str, Any] = None):
+        self.config = config or {}
         self.app = Flask(__name__)
-        self.app.config["SECRET_KEY"] = self.config["secret_key"]
-        self.app.config["DEBUG"] = self.config[
-            "debug"
-        ]  # SECURITY: Debug disabled by default
+        self.app.config["SECRET_KEY"] = self.config.get(
+            "secret_key", secrets.token_hex(32)
+        )  # SECURITY: Random secret key
+        self.app.config["DEBUG"] = self.config.get(
+            "debug", False
+        )  # SECURITY: Debug disabled by default
 
         # Initialize extensions
         self.socketio = SocketIO(self.app, cors_allowed_origins="*")
@@ -212,11 +208,54 @@
         self.state_manager = StateManager()
 
         # Setup routes and WebSocket events
-        register_flask_routes(self.app, self.state_manager, self.component_registry)
+        self._setup_routes()
         self._setup_websocket_events()
         self._register_default_components()
 
         logger.info("Flask frontend application initialized")
+
+    def _setup_routes(self):
+        """Setup Flask routes for frontend"""
+
+        @self.app.route("/")
+        def index():
+            """Main frontend application"""
+            return render_template(
+                "frontend/index.html", app_name=self.state_manager.get_state().app_name
+            )
+
+        @self.app.route("/api/frontend/state")
+        def get_state():
+            """Get current frontend state"""
+            return jsonify(asdict(self.state_manager.get_state()))
+
+        @self.app.route("/api/frontend/components")
+        def get_components():
+            """Get available components"""
+            return jsonify(
+                {
+                    "components": self.component_registry.list_components(),
+                    "templates": list(self.component_registry.templates.keys()),
+                }
+            )
+
+        @self.app.route("/api/frontend/route/<path:route_path>")
+        def get_route(route_path):
+            """Get route configuration"""
+            # This would typically come from a routing configuration
+            return jsonify(
+                {"path": f"/{route_path}", "component": "PageComponent", "props": {}}
+            )
+
+        @self.app.route("/api/frontend/theme", methods=["GET", "POST"])
+        def theme_endpoint():
+            """Get or set theme"""
+            if request.method == "POST":
+                data = request.get_json()
+                self.state_manager.update_state({"theme": data.get("theme", "light")})
+                return jsonify({"status": "success"})
+            else:
+                return jsonify({"theme": self.state_manager.get_state().theme})
 
     def _setup_websocket_events(self):
         """Setup WebSocket events for real-time communication"""
@@ -327,15 +366,16 @@
 class FastAPIFrontendApp:
     """FastAPI-based frontend application"""
 
-    def __init__(self, config: Dict[str, Any] | None = None):
-        settings = get_settings()
-        self.config = {**asdict(settings), **(config or {})}
+    def __init__(self, config: Dict[str, Any] = None):
+        self.config = config or {}
 
         # Initialize FastAPI app
         self.app = FastAPI(
-            title=self.config["title"],
-            description=self.config["description"],
-            version=self.config["version"],
+            title=self.config.get("title", "Agent_Cellphone_V2 Frontend API"),
+            description=self.config.get(
+                "description", "Modern Frontend API with WebSocket Support"
+            ),
+            version=self.config.get("version", "2.0.0"),
             docs_url="/docs",
             redoc_url="/redoc",
         )
@@ -348,7 +388,7 @@
         self.state_manager = StateManager()
 
         # Setup routes and WebSocket endpoints
-        register_fastapi_routes(self.app, self.state_manager, self.component_registry)
+        self._setup_routes()
         self._setup_websocket_endpoints()
         self._register_default_components()
 
@@ -363,6 +403,51 @@
             allow_methods=["*"],
             allow_headers=["*"],
         )
+
+    def _setup_routes(self):
+        """Setup FastAPI routes for frontend"""
+
+        @self.app.get("/", response_class=HTMLResponse)
+        async def index():
+            """Main frontend application"""
+            return f"""
+            <!DOCTYPE html>
+            <html>
+            <head>
+                <title>{self.state_manager.get_state().app_name}</title>
+                <meta charset="utf-8">
+                <meta name="viewport" content="width=device-width, initial-scale=1">
+            </head>
+            <body>
+                <div id="app">
+                    <h1>{self.state_manager.get_state().app_name}</h1>
+                    <p>FastAPI Frontend Application</p>
+                </div>
+            </body>
+            </html>
+            """
+
+        @self.app.get("/api/frontend/state")
+        async def get_state():
+            """Get current frontend state"""
+            return asdict(self.state_manager.get_state())
+
+        @self.app.get("/api/frontend/components")
+        async def get_components():
+            """Get available components"""
+            return {
+                "components": self.component_registry.list_components(),
+                "templates": list(self.component_registry.templates.keys()),
+            }
+
+        @self.app.post("/api/frontend/state")
+        async def update_state(updates: Dict[str, Any]):
+            """Update frontend state"""
+            try:
+                self.state_manager.update_state(updates)
+                return {"status": "success", "message": "State updated"}
+            except Exception as e:
+                return {"status": "error", "message": str(e)}
 
     def _setup_websocket_endpoints(self):
         """Setup WebSocket endpoints for real-time communication"""
