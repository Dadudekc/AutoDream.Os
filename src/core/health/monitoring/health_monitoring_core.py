--- conflicted
+++ resolved
@@ -24,11 +24,7 @@
 
 class AgentHealthCoreMonitor:
     """
-<<<<<<< HEAD
     Core agent health monitoring orchestration.
-=======
-    Core agent health monitoring orchestration
->>>>>>> a069f064
 
     Single Responsibility: Coordinate health monitoring activities and manage
     the main monitoring loop. Delegates specific responsibilities to other modules.
@@ -95,20 +91,6 @@
 
         while self.monitoring_active:
             try:
-<<<<<<< HEAD
-                with self._lock:
-                    # Collect health metrics
-                    self._collect_health_metrics()
-
-                    # Perform health checks
-                    self._perform_health_checks()
-
-                    # Check for alerts
-                    self._check_alerts()
-
-                    # Update health scores
-                    self._update_health_scores()
-=======
                 now = time.time()
 
                 # Collect health metrics only when interval has elapsed
@@ -122,7 +104,6 @@
                     self._update_health_scores()
                     self._notify_health_updates()
                     last_health_check_time = now
->>>>>>> a069f064
 
                 # Check for alerts only when interval has elapsed
                 if now - last_alert_check_time >= self.alert_check_interval:
