--- conflicted
+++ resolved
@@ -1,51 +1,30 @@
 #!/usr/bin/env python3
-"""Simple metrics dashboard demonstrating the metrics pipeline modules."""
-
-from __future__ import annotations
+"""
+Simple Metrics Dashboard Service for testing
+"""
 
 import json
-<<<<<<< HEAD
-
-from .metrics_pipeline.data_collection import MetricsDataCollector
-from .metrics_pipeline.data_exporter import MetricsExporter
-from .metrics_pipeline.data_transformer import MetricsTransformer
-from .metrics_pipeline.metrics_config import DEFAULT_EXPORT_PATH
-=======
 import time
 from datetime import datetime
->>>>>>> 86eacbf5
 
 
 class MetricsDashboardService:
-    """Coordinates the data collection, transformation and export stages."""
-
-    def __init__(self) -> None:
-        self.collector = MetricsDataCollector()
-        self.transformer = MetricsTransformer()
-        self.exporter = MetricsExporter()
+    def __init__(self):
+        self.metrics = {}
         print("Metrics Dashboard Service initialized")
 
-    def record_metric(self, name: str, value: float) -> None:
-        """Record a single metric value."""
-
-        self.collector.record(name, value)
+    def record_metric(self, name, value):
+        if name not in self.metrics:
+            self.metrics[name] = []
+        self.metrics[name].append({"timestamp": time.time(), "value": value})
         print(f"Recorded metric {name}: {value}")
 
-    def get_summary(self) -> dict:
-        """Return a summary of collected metrics."""
-
-        return self.transformer.summarize(self.collector.metrics)
-
-    def export_metrics(self, path: str = DEFAULT_EXPORT_PATH) -> bool:
-        """Export collected metrics to ``path``.
-
-        Returns ``True`` when the export succeeds.
-        """
-
-        success = self.exporter.export(self.collector.metrics, filename=path)
-        if success:
-            print(f"Exported metrics to {path}")
-        return success
+    def get_summary(self):
+        return {
+            "total_metrics": sum(len(values) for values in self.metrics.values()),
+            "metrics_tracked": len(self.metrics),
+            "timestamp": datetime.now().isoformat(),
+        }
 
 
 def main():
