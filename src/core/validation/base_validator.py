--- conflicted
+++ resolved
@@ -8,65 +8,17 @@
 import logging
 import re
 from abc import ABC, abstractmethod
-<<<<<<< HEAD
-from typing import Dict, List, Any, Optional, Tuple
-from dataclasses import dataclass, field
-from enum import Enum
-from datetime import datetime
-=======
 from pathlib import Path
 from typing import Any, Dict, List, Optional
 
 import yaml
->>>>>>> 2ef92eae
-
-
-class ValidationSeverity(Enum):
-    """Validation severity levels"""
-
-    INFO = "info"
-    WARNING = "warning"
-    ERROR = "error"
-    CRITICAL = "critical"
-
-
-class ValidationStatus(Enum):
-    """Validation result status"""
-
-    PASSED = "passed"
-    FAILED = "failed"
-    WARNING = "warning"
-    PENDING = "pending"
-
-
-@dataclass
-class ValidationRule:
-    """Configurable validation rule"""
-
-    rule_id: str
-    rule_name: str
-    rule_type: str
-    description: str
-    severity: ValidationSeverity = ValidationSeverity.ERROR
-    threshold: Optional[float] = None
-    enabled: bool = True
-    metadata: Dict[str, Any] = field(default_factory=dict)
-
-
-@dataclass
-class ValidationResult:
-    """Standardized validation result"""
-
-    rule_id: str
-    rule_name: str
-    status: ValidationStatus
-    severity: ValidationSeverity
-    message: str
-    details: Dict[str, Any] = field(default_factory=dict)
-    timestamp: datetime = field(default_factory=datetime.now)
-    field_path: Optional[str] = None
-    actual_value: Optional[Any] = None
-    expected_value: Optional[Any] = None
+
+from .models import (
+    ValidationRule,
+    ValidationResult,
+    ValidationSeverity,
+    ValidationStatus,
+)
 
 
 class BaseValidator(ABC):
@@ -80,14 +32,6 @@
         self.validation_history: List[ValidationResult] = []
         self._config: Dict[str, Any] = self._load_rules_from_file()
 
-<<<<<<< HEAD
-    @abstractmethod
-    def _setup_default_rules(self) -> None:
-        """Set up default validation rules for this validator type."""
-        raise NotImplementedError(
-            "_setup_default_rules must be implemented by subclasses"
-        )
-=======
     def _load_rules_from_file(self) -> Dict[str, Any]:
         """Load validator rules from external YAML configuration."""
         try:
@@ -117,20 +61,20 @@
         except Exception as e:  # pragma: no cover - defensive
             self.logger.error(f"Failed to load rules: {e}")
             return {}
->>>>>>> 2ef92eae
 
     @abstractmethod
     def validate(self, data: Any, **kwargs) -> List[ValidationResult]:
-        """Validate the given data.
-
-        Args:
-            data (Any): Data to validate.
-            **kwargs: Additional validation parameters.
+        """Main validation method.
+
+        Subclasses must implement this method and return a list of
+        :class:`ValidationResult` objects describing each validation check
+        performed.
 
         Returns:
-            List[ValidationResult]: Collection of validation results.
+            List[ValidationResult]: Validation results generated for the
+            provided data.
         """
-        raise NotImplementedError("validate must be implemented by subclasses")
+        raise NotImplementedError("Subclasses must implement validate")
 
     def add_validation_rule(self, rule: ValidationRule) -> bool:
         """Add a new validation rule"""
