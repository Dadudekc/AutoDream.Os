<<<<<<< HEAD
"""Agent modules for task distribution."""
=======
"""Agent contract generation modules."""

from .agent1 import Agent1Contracts
from .agent2 import Agent2Contracts
from .agent3 import Agent3Contracts
from .agent4 import Agent4Contracts

__all__ = [
    "Agent1Contracts",
    "Agent2Contracts",
    "Agent3Contracts",
    "Agent4Contracts",
]
>>>>>>> f5dc4c62
<|MERGE_RESOLUTION|>--- conflicted
+++ resolved
@@ -1,6 +1,3 @@
-<<<<<<< HEAD
-"""Agent modules for task distribution."""
-=======
 """Agent contract generation modules."""
 
 from .agent1 import Agent1Contracts
@@ -14,4 +11,3 @@
     "Agent3Contracts",
     "Agent4Contracts",
 ]
->>>>>>> f5dc4c62
