--- conflicted
+++ resolved
@@ -1,22 +1,5 @@
 """Core communication package exposing the canonical manager."""
 
-<<<<<<< HEAD
-from .channels import Channel, ChannelType
-from .adapters import HTTPAdapter, HTTPSAdapter, WebSocketAdapter
-from .router import MessageRouter
 from .communication_manager import CommunicationManager
 
-__all__ = [
-    "Channel",
-    "ChannelType",
-    "HTTPAdapter",
-    "HTTPSAdapter",
-    "WebSocketAdapter",
-    "MessageRouter",
-    "CommunicationManager",
-]
-=======
-from .communication_manager import CommunicationManager
-
-__all__ = ["CommunicationManager"]
->>>>>>> 57d08c37
+__all__ = ["CommunicationManager"]