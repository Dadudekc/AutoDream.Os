/**
 * Vector Database UI - V2 Compliant Module
<<<<<<< HEAD
 * =======================================
 *
 * UI components and interface management for vector database.
 * Handles DOM manipulation, event handling, and user interactions.
 *
 * V2 Compliance: < 300 lines, single responsibility.
 *
=======
 * UI components and interactions for vector database.
>>>>>>> ec9aeb6b
 * Author: Agent-7 - Web Development Specialist
 * License: MIT
 */

import {
    setupSearchInterface as setupSearchInterfaceCommon,
    setupDocumentManagement as setupDocumentManagementCommon,
    showError as showErrorCommon,
    showSuccess as showSuccessCommon
} from './ui-common.js';

export class VectorDatabaseUI {
    constructor() {
        this.elements = {};
        this.eventListeners = new Map();
        this.logger = console;
    }

    /**
     * Initialize UI components
     */
    initializeUI() {
        try {
            this.setupSearchInterface();
            this.setupDocumentManagement();
            this.setupAnalyticsDashboard();
            this.setupRealTimeUpdates();

            this.logger.log('✅ Vector Database UI initialized');
        } catch (error) {
            this.logger.error('❌ Failed to initialize UI:', error);
            throw error;
        }
    }

    /**
     * Setup search interface
     */
    setupSearchInterface() {
<<<<<<< HEAD
        const searchContainer = this.createElement('div', 'search-container');
        const searchInput = this.createElement('input', 'search-input', {
            type: 'text',
            placeholder: 'Search documents...',
            id: 'vector-search-input'
        });
        const searchButton = this.createElement('button', 'search-button', {
            id: 'vector-search-button'
        }, 'Search');

        searchContainer.appendChild(searchInput);
        searchContainer.appendChild(searchButton);

        this.elements.searchContainer = searchContainer;
        this.elements.searchInput = searchInput;
        this.elements.searchButton = searchButton;

        // Add event listeners
        this.addEventListener(searchButton, 'click', () => this.handleSearch());
        this.addEventListener(searchInput, 'keypress', (e) => {
            if (e.key === 'Enter') this.handleSearch();
=======
        setupSearchInterfaceCommon({
            createElement: this.createElement.bind(this),
            elements: this.elements,
            addEventListener: this.addEventListener.bind(this),
            handleSearch: this.handleSearch.bind(this)
>>>>>>> ec9aeb6b
        });
    }

    /**
     * Setup document management interface
     */
    setupDocumentManagement() {
<<<<<<< HEAD
        const docContainer = this.createElement('div', 'document-container');
        const docList = this.createElement('div', 'document-list', { id: 'document-list' });
        const addButton = this.createElement('button', 'add-document-button', {
            id: 'add-document-button'
        }, 'Add Document');

        docContainer.appendChild(docList);
        docContainer.appendChild(addButton);

        this.elements.docContainer = docContainer;
        this.elements.docList = docList;
        this.elements.addButton = addButton;

        // Add event listeners
        this.addEventListener(addButton, 'click', () => this.handleAddDocument());
=======
        setupDocumentManagementCommon({
            createElement: this.createElement.bind(this),
            elements: this.elements,
            addEventListener: this.addEventListener.bind(this),
            handleAddDocument: this.handleAddDocument.bind(this)
        });
>>>>>>> ec9aeb6b
    }

    /**
     * Setup analytics dashboard
     */
    setupAnalyticsDashboard() {
        const analyticsContainer = this.createElement('div', 'analytics-container');
        const metricsDisplay = this.createElement('div', 'metrics-display', { id: 'metrics-display' });
        const chartsContainer = this.createElement('div', 'charts-container', { id: 'charts-container' });

        analyticsContainer.appendChild(metricsDisplay);
        analyticsContainer.appendChild(chartsContainer);

        this.elements.analyticsContainer = analyticsContainer;
        this.elements.metricsDisplay = metricsDisplay;
        this.elements.chartsContainer = chartsContainer;
    }

    /**
     * Setup real-time updates
     */
    setupRealTimeUpdates() {
        const updateContainer = this.createElement('div', 'update-container');
        const statusIndicator = this.createElement('div', 'status-indicator', { id: 'status-indicator' });
        const lastUpdate = this.createElement('div', 'last-update', { id: 'last-update' });

        updateContainer.appendChild(statusIndicator);
        updateContainer.appendChild(lastUpdate);

        this.elements.updateContainer = updateContainer;
        this.elements.statusIndicator = statusIndicator;
        this.elements.lastUpdate = lastUpdate;
    }

    /**
     * Create DOM element
     */
    createElement(tag, className, attributes = {}, textContent = '') {
        const element = document.createElement(tag);
        element.className = className;

        Object.entries(attributes).forEach(([key, value]) => {
            element.setAttribute(key, value);
        });

        if (textContent) {
            element.textContent = textContent;
        }

        return element;
    }

    /**
     * Add event listener
     */
    addEventListener(element, event, handler) {
        const key = `${element.id || element.className}-${event}`;
        this.eventListeners.set(key, { element, event, handler });
        element.addEventListener(event, handler);
    }

    /**
     * Remove event listener
     */
    removeEventListener(element, event) {
        const key = `${element.id || element.className}-${event}`;
        const listener = this.eventListeners.get(key);
        if (listener) {
            listener.element.removeEventListener(event, listener.handler);
            this.eventListeners.delete(key);
        }
    }

    /**
     * Handle search action
     */
    handleSearch() {
        const query = this.elements.searchInput.value.trim();
        if (!query) return;

        // Emit search event
        this.emitEvent('search', { query });
    }

    /**
     * Handle add document action
     */
    handleAddDocument() {
        // Emit add document event
        this.emitEvent('addDocument', {});
    }

    /**
     * Emit custom event
     */
    emitEvent(eventName, data) {
        const event = new CustomEvent(eventName, { detail: data });
        document.dispatchEvent(event);
    }

    /**
     * Display search results
     */
    displaySearchResults(results) {
        const resultsContainer = this.createElement('div', 'search-results');

        results.forEach(result => {
            const resultElement = this.createElement('div', 'search-result');
            resultElement.innerHTML = `
                <h3>${result.title}</h3>
                <p>${result.content}</p>
                <div class="result-meta">
                    <span>Score: ${result.score}</span>
                    <span>Type: ${result.metadata?.type || 'unknown'}</span>
                </div>
            `;
            resultsContainer.appendChild(resultElement);
        });

        // Clear previous results and add new ones
        const existingResults = document.querySelector('.search-results');
        if (existingResults) {
            existingResults.remove();
        }

        document.body.appendChild(resultsContainer);
    }

    /**
     * Display documents
     */
    displayDocuments(documents) {
        this.elements.docList.innerHTML = '';

        documents.forEach(doc => {
            const docElement = this.createElement('div', 'document-item');
            docElement.innerHTML = `
                <h4>${doc.title}</h4>
                <p>${doc.content}</p>
                <div class="document-actions">
                    <button onclick="this.editDocument('${doc.id}')">Edit</button>
                    <button onclick="this.deleteDocument('${doc.id}')">Delete</button>
                </div>
            `;
            this.elements.docList.appendChild(docElement);
        });
    }

    /**
     * Display analytics metrics
     */
    displayAnalytics(metrics) {
        this.elements.metricsDisplay.innerHTML = `
            <div class="metric">
                <span class="metric-label">Total Documents:</span>
                <span class="metric-value">${metrics.totalDocuments || 0}</span>
            </div>
            <div class="metric">
                <span class="metric-label">Search Queries:</span>
                <span class="metric-value">${metrics.searchQueries || 0}</span>
            </div>
            <div class="metric">
                <span class="metric-label">Average Response Time:</span>
                <span class="metric-value">${metrics.averageResponseTime || 0}ms</span>
            </div>
        `;
    }

    /**
     * Show error message
     */
    showError(message) {
<<<<<<< HEAD
        const errorElement = this.createElement('div', 'error-message');
        errorElement.textContent = message;
        errorElement.style.cssText = `
            position: fixed;
            top: 20px;
            right: 20px;
            background: #ff4444;
            color: white;
            padding: 10px;
            border-radius: 5px;
            z-index: 1000;
        `;

        document.body.appendChild(errorElement);

        // Remove after 5 seconds
        setTimeout(() => {
            if (errorElement.parentNode) {
                errorElement.parentNode.removeChild(errorElement);
            }
        }, 5000);
=======
        showErrorCommon({
            createElement: this.createElement.bind(this),
            message
        });
>>>>>>> ec9aeb6b
    }

    /**
     * Show success message
     */
    showSuccess(message) {
<<<<<<< HEAD
        const successElement = this.createElement('div', 'success-message');
        successElement.textContent = message;
        successElement.style.cssText = `
            position: fixed;
            top: 20px;
            right: 20px;
            background: #44ff44;
            color: white;
            padding: 10px;
            border-radius: 5px;
            z-index: 1000;
        `;

        document.body.appendChild(successElement);

        // Remove after 3 seconds
        setTimeout(() => {
            if (successElement.parentNode) {
                successElement.parentNode.removeChild(successElement);
            }
        }, 3000);
=======
        showSuccessCommon({
            createElement: this.createElement.bind(this),
            message
        });
>>>>>>> ec9aeb6b
    }

    /**
     * Update status indicator
     */
    updateStatus(status) {
        this.elements.statusIndicator.textContent = status;
        this.elements.statusIndicator.className = `status-indicator ${status.toLowerCase()}`;
    }

    /**
     * Cleanup UI
     */
    cleanup() {
        this.eventListeners.forEach(({ element, event, handler }) => {
            element.removeEventListener(event, handler);
        });
        this.eventListeners.clear();
    }
}<|MERGE_RESOLUTION|>--- conflicted
+++ resolved
@@ -1,16 +1,6 @@
 /**
  * Vector Database UI - V2 Compliant Module
-<<<<<<< HEAD
- * =======================================
- *
- * UI components and interface management for vector database.
- * Handles DOM manipulation, event handling, and user interactions.
- *
- * V2 Compliance: < 300 lines, single responsibility.
- *
-=======
  * UI components and interactions for vector database.
->>>>>>> ec9aeb6b
  * Author: Agent-7 - Web Development Specialist
  * License: MIT
  */
@@ -38,7 +28,7 @@
             this.setupDocumentManagement();
             this.setupAnalyticsDashboard();
             this.setupRealTimeUpdates();
-
+            
             this.logger.log('✅ Vector Database UI initialized');
         } catch (error) {
             this.logger.error('❌ Failed to initialize UI:', error);
@@ -50,35 +40,11 @@
      * Setup search interface
      */
     setupSearchInterface() {
-<<<<<<< HEAD
-        const searchContainer = this.createElement('div', 'search-container');
-        const searchInput = this.createElement('input', 'search-input', {
-            type: 'text',
-            placeholder: 'Search documents...',
-            id: 'vector-search-input'
-        });
-        const searchButton = this.createElement('button', 'search-button', {
-            id: 'vector-search-button'
-        }, 'Search');
-
-        searchContainer.appendChild(searchInput);
-        searchContainer.appendChild(searchButton);
-
-        this.elements.searchContainer = searchContainer;
-        this.elements.searchInput = searchInput;
-        this.elements.searchButton = searchButton;
-
-        // Add event listeners
-        this.addEventListener(searchButton, 'click', () => this.handleSearch());
-        this.addEventListener(searchInput, 'keypress', (e) => {
-            if (e.key === 'Enter') this.handleSearch();
-=======
         setupSearchInterfaceCommon({
             createElement: this.createElement.bind(this),
             elements: this.elements,
             addEventListener: this.addEventListener.bind(this),
             handleSearch: this.handleSearch.bind(this)
->>>>>>> ec9aeb6b
         });
     }
 
@@ -86,30 +52,12 @@
      * Setup document management interface
      */
     setupDocumentManagement() {
-<<<<<<< HEAD
-        const docContainer = this.createElement('div', 'document-container');
-        const docList = this.createElement('div', 'document-list', { id: 'document-list' });
-        const addButton = this.createElement('button', 'add-document-button', {
-            id: 'add-document-button'
-        }, 'Add Document');
-
-        docContainer.appendChild(docList);
-        docContainer.appendChild(addButton);
-
-        this.elements.docContainer = docContainer;
-        this.elements.docList = docList;
-        this.elements.addButton = addButton;
-
-        // Add event listeners
-        this.addEventListener(addButton, 'click', () => this.handleAddDocument());
-=======
         setupDocumentManagementCommon({
             createElement: this.createElement.bind(this),
             elements: this.elements,
             addEventListener: this.addEventListener.bind(this),
             handleAddDocument: this.handleAddDocument.bind(this)
         });
->>>>>>> ec9aeb6b
     }
 
     /**
@@ -122,7 +70,7 @@
 
         analyticsContainer.appendChild(metricsDisplay);
         analyticsContainer.appendChild(chartsContainer);
-
+        
         this.elements.analyticsContainer = analyticsContainer;
         this.elements.metricsDisplay = metricsDisplay;
         this.elements.chartsContainer = chartsContainer;
@@ -138,7 +86,7 @@
 
         updateContainer.appendChild(statusIndicator);
         updateContainer.appendChild(lastUpdate);
-
+        
         this.elements.updateContainer = updateContainer;
         this.elements.statusIndicator = statusIndicator;
         this.elements.lastUpdate = lastUpdate;
@@ -150,15 +98,15 @@
     createElement(tag, className, attributes = {}, textContent = '') {
         const element = document.createElement(tag);
         element.className = className;
-
+        
         Object.entries(attributes).forEach(([key, value]) => {
             element.setAttribute(key, value);
         });
-
+        
         if (textContent) {
             element.textContent = textContent;
         }
-
+        
         return element;
     }
 
@@ -215,7 +163,7 @@
      */
     displaySearchResults(results) {
         const resultsContainer = this.createElement('div', 'search-results');
-
+        
         results.forEach(result => {
             const resultElement = this.createElement('div', 'search-result');
             resultElement.innerHTML = `
@@ -234,7 +182,7 @@
         if (existingResults) {
             existingResults.remove();
         }
-
+        
         document.body.appendChild(resultsContainer);
     }
 
@@ -243,7 +191,7 @@
      */
     displayDocuments(documents) {
         this.elements.docList.innerHTML = '';
-
+        
         documents.forEach(doc => {
             const docElement = this.createElement('div', 'document-item');
             docElement.innerHTML = `
@@ -282,68 +230,20 @@
      * Show error message
      */
     showError(message) {
-<<<<<<< HEAD
-        const errorElement = this.createElement('div', 'error-message');
-        errorElement.textContent = message;
-        errorElement.style.cssText = `
-            position: fixed;
-            top: 20px;
-            right: 20px;
-            background: #ff4444;
-            color: white;
-            padding: 10px;
-            border-radius: 5px;
-            z-index: 1000;
-        `;
-
-        document.body.appendChild(errorElement);
-
-        // Remove after 5 seconds
-        setTimeout(() => {
-            if (errorElement.parentNode) {
-                errorElement.parentNode.removeChild(errorElement);
-            }
-        }, 5000);
-=======
         showErrorCommon({
             createElement: this.createElement.bind(this),
             message
         });
->>>>>>> ec9aeb6b
     }
 
     /**
      * Show success message
      */
     showSuccess(message) {
-<<<<<<< HEAD
-        const successElement = this.createElement('div', 'success-message');
-        successElement.textContent = message;
-        successElement.style.cssText = `
-            position: fixed;
-            top: 20px;
-            right: 20px;
-            background: #44ff44;
-            color: white;
-            padding: 10px;
-            border-radius: 5px;
-            z-index: 1000;
-        `;
-
-        document.body.appendChild(successElement);
-
-        // Remove after 3 seconds
-        setTimeout(() => {
-            if (successElement.parentNode) {
-                successElement.parentNode.removeChild(successElement);
-            }
-        }, 3000);
-=======
         showSuccessCommon({
             createElement: this.createElement.bind(this),
             message
         });
->>>>>>> ec9aeb6b
     }
 
     /**
