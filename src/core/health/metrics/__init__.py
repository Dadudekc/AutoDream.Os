--- conflicted
+++ resolved
@@ -1,34 +1,18 @@
-"""Health metrics collection utilities."""
+"""Health metrics collection utilities.
 
-<<<<<<< HEAD
 This package contains modules for health metrics collection and processing.
 """
 
 from .adapters import MetricSourceAdapter, SystemMetricsAdapter, Metric
-=======
-from .interfaces import Metric, MetricSink, MetricSource
-from .adapters import MetricSourceAdapter, SystemMetricsAdapter
->>>>>>> 9130e107
 from .aggregation import MetricAggregator
-from .collector import HealthMetricsCollector, MetricCollectionResult, MetricSourceType
-from .sinks import InMemoryMetricSink
 from .scheduler import AsyncScheduler
 from .collector_facade import CollectorFacade
 
 __all__ = [
-<<<<<<< HEAD
-=======
-    "Metric",
-    "MetricSource",
-    "MetricSink",
->>>>>>> 9130e107
     "MetricSourceAdapter",
     "SystemMetricsAdapter",
     "MetricAggregator",
-    "MetricSourceType",
-    "MetricCollectionResult",
-    "HealthMetricsCollector",
-    "InMemoryMetricSink",
     "AsyncScheduler",
     "CollectorFacade",
+    "Metric",
 ]
