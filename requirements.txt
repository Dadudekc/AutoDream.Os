# Core dependencies
pyyaml>=6.0
pathlib2>=2.3.7; python_version < "3.4"
<<<<<<< HEAD
pydantic>=2.0.0
pydantic-settings>=2.0.0

# CLI and utilities
click>=8.0.0
pyperclip>=1.8.0
=======

# CLI and utilities
click>=8.0.0
>>>>>>> 367e4e9d

# Development and testing (minimal runtime deps)
pytest>=7.0.0
black>=22.0.0
isort>=5.10.0
ruff>=0.1.0<|MERGE_RESOLUTION|>--- conflicted
+++ resolved
@@ -1,18 +1,9 @@
 # Core dependencies
 pyyaml>=6.0
 pathlib2>=2.3.7; python_version < "3.4"
-<<<<<<< HEAD
-pydantic>=2.0.0
-pydantic-settings>=2.0.0
 
 # CLI and utilities
 click>=8.0.0
-pyperclip>=1.8.0
-=======
-
-# CLI and utilities
-click>=8.0.0
->>>>>>> 367e4e9d
 
 # Development and testing (minimal runtime deps)
 pytest>=7.0.0
