"""Agent utilities including registration and scheduling."""

from .registration import AgentRegistry
from .scheduler import TaskAssigner
<<<<<<< HEAD
from ..core.metrics import MetricsCollector

__all__ = ["AgentRegistry", "TaskAssigner", "MetricsCollector"]
=======

__all__ = ["AgentRegistry", "TaskAssigner"]
>>>>>>> 560f95b6
<|MERGE_RESOLUTION|>--- conflicted
+++ resolved
@@ -2,11 +2,5 @@
 
 from .registration import AgentRegistry
 from .scheduler import TaskAssigner
-<<<<<<< HEAD
-from ..core.metrics import MetricsCollector
 
-__all__ = ["AgentRegistry", "TaskAssigner", "MetricsCollector"]
-=======
-
-__all__ = ["AgentRegistry", "TaskAssigner"]
->>>>>>> 560f95b6
+__all__ = ["AgentRegistry", "TaskAssigner"]