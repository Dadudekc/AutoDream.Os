--- conflicted
+++ resolved
@@ -1,6 +1,5 @@
 # Changelog
 
-<<<<<<< HEAD
 ## [2.1.0] - 2025-09-01
 ### 🚀 Major Release: 100% V2 Compliance Achievement
 
@@ -60,18 +59,9 @@
   document management interfaces.
 ### Changed
 - Consolidated captain documentation into `docs/guides/captain_handbook.md`.
-<<<<<<< HEAD
-- Merged `utility-service.js` and `utility-service-v2.js` into a single `utility-service.js` for SSOT.
-=======
 - Refactored `ui.js` and `ui-optimized.js` to consume shared helpers, reducing
   duplication and LOC.
->>>>>>> ec9aeb6b
 
 ### Removed
 - Removed obsolete `urgent_agent_activation.py` and `ai_ml_cli.py` after confirming no in-repo usage.
-- Deleted redundant `docs/CAPTAIN_HANDBOOK.md` and `docs/guides/CAPTAIN_AGENT_4_OPERATIONAL_HANDBOOK.md`.
-=======
-## Unreleased
-### Removed
-- Removed obsolete `urgent_agent_activation.py` and `ai_ml_cli.py` after confirming no in-repo usage.
->>>>>>> origin/cursor/refactor-dashboard-js-to-under-300-lines-dc65+- Deleted redundant `docs/CAPTAIN_HANDBOOK.md` and `docs/guides/CAPTAIN_AGENT_4_OPERATIONAL_HANDBOOK.md`.