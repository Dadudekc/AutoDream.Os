#!/usr/bin/env python3
"""Command Handler - V2 Compliance Module."""

import logging
import time
from typing import Any, Dict, List

from ..agent_registry import format_agent_list
from ..utils.agent_registry import list_agents as registry_list_agents


class CommandHandler:
    """Handler for CLI command processing and response handling."""

    def __init__(self) -> None:
        """Initialize command handler."""
        self.logger = logging.getLogger(__name__)
        self.command_count = 0
        self.successful_commands = 0
        self.failed_commands = 0
        self.command_history: List[Dict[str, Any]] = []

    async def process_command(
        self,
        command: str,
        args: Dict[str, Any],
        coordinate_handler,
        message_handler,
        service,
    ) -> Dict[str, Any]:
        """Process CLI command."""
        try:
            self.command_count += 1
            start_time = time.time()

            if command == "coordinates":
                result = await self._handle_coordinates_command(
                    coordinate_handler
                )
            elif command == "list_agents":
                agents = registry_list_agents()
                formatted = format_agent_list(agents)
<<<<<<< HEAD
                print(f"\n🤖 Available Agents ({formatted['data']['agent_count']}):")
=======
                count = formatted["data"]["agent_count"]
                print(f"\n🤖 Available Agents ({count}):")
>>>>>>> 9cb9b010
                for agent in formatted["data"]["agents"]:
                    print(f"  - {agent}")
                result = formatted
            elif command == "send_message":
                result = await self._handle_send_message_command(
                    args,
                    message_handler,
                    service,
                )
            elif command == "bulk_message":
                result = await self._handle_bulk_message_command(
                    args,
                    message_handler,
                    service,
                )
            elif command == "status":
                result = await self._handle_status_command()
            else:
                result = {
                    "success": False,
                    "error": f"Unknown command: {command}",
                }

            execution_time = time.time() - start_time
            if result.get("success", False):
                self.successful_commands += 1
            else:
                self.failed_commands += 1

            self.command_history.append(
                {
                    "command": command,
                    "args": args,
                    "success": result.get("success", False),
                    "execution_time": execution_time,
                    "timestamp": time.time(),
                }
            )

            if len(self.command_history) > 100:
                self.command_history.pop(0)

            return result

        except Exception as e:
            self.failed_commands += 1
            self.logger.error(f"Error processing command {command}: {e}")
            return {"success": False, "error": str(e)}

    async def _handle_coordinates_command(
        self,
        coordinate_handler,
    ) -> Dict[str, Any]:
        """Handle coordinates command."""
        try:
            result = await coordinate_handler.load_coordinates_async()
            if result.get("success", False):
                coordinate_handler.print_coordinates_table(
                    result["coordinates"]
                )
            return result
        except Exception as e:
            return {"success": False, "error": str(e)}

    async def _handle_send_message_command(
        self,
        args: Dict[str, Any],
        message_handler,
        service,
    ) -> Dict[str, Any]:
        """Handle send message command."""
        try:
            message_data = message_handler.create_message_data(
                recipient=args.get("recipient", ""),
                message=args.get("message", ""),
                sender=args.get("sender", "Captain Agent-4"),
                message_type=args.get("message_type", "text"),
                priority=args.get("priority", "regular"),
                tags=args.get("tags", []),
            )

            return await message_handler.send_message_async(
                service,
                message_data,
            )
        except Exception as e:
            return {"success": False, "error": str(e)}

    async def _handle_bulk_message_command(
        self,
        args: Dict[str, Any],
        message_handler,
        service,
    ) -> Dict[str, Any]:
        """Handle bulk message command."""
        try:
            coordinate_handler = args.get("coordinate_handler")
            if not coordinate_handler:
                return {
                    "success": False,
                    "error": "Coordinate handler not provided",
                }

            coords_result = await coordinate_handler.load_coordinates_async()
            if not coords_result.get("success", False):
                return coords_result

            agents = list(coords_result["coordinates"].keys())
            results = []

            for agent in agents:
                message_data = message_handler.create_message_data(
                    recipient=agent,
                    message=args.get("message", ""),
                    sender=args.get("sender", "Captain Agent-4"),
                    message_type=args.get("message_type", "broadcast"),
                    priority=args.get("priority", "regular"),
                    tags=args.get("tags", []),
                )

                result = await message_handler.send_message_async(
                    service,
                    message_data,
                )
                results.append({"agent": agent, "result": result})

            return {
                "success": True,
                "results": results,
                "total_agents": len(agents),
            }
        except Exception as e:
            return {"success": False, "error": str(e)}

    async def _handle_status_command(self) -> Dict[str, Any]:
        """Handle status command."""
        try:
            stats = self.get_command_statistics()
            print("\n📊 Command Statistics:")
            print(f"  Total Commands: {stats['total_commands']}")
            print(f"  Successful: {stats['successful_commands']}")
            print(f"  Failed: {stats['failed_commands']}")
            print(f"  Success Rate: {stats['success_rate']:.1f}%")

            return {"success": True, "statistics": stats}
        except Exception as e:
            return {"success": False, "error": str(e)}

    def get_command_statistics(self) -> Dict[str, Any]:
        """Get command processing statistics."""
        total = self.command_count
        success_rate = (
            self.successful_commands / total * 100 if total > 0 else 0
        )

        return {
            "total_commands": total,
            "successful_commands": self.successful_commands,
            "failed_commands": self.failed_commands,
            "success_rate": success_rate,
            "recent_commands": (
                self.command_history[-10:]
                if len(self.command_history) > 10
                else self.command_history
            ),
        }<|MERGE_RESOLUTION|>--- conflicted
+++ resolved
@@ -40,12 +40,8 @@
             elif command == "list_agents":
                 agents = registry_list_agents()
                 formatted = format_agent_list(agents)
-<<<<<<< HEAD
-                print(f"\n🤖 Available Agents ({formatted['data']['agent_count']}):")
-=======
                 count = formatted["data"]["agent_count"]
                 print(f"\n🤖 Available Agents ({count}):")
->>>>>>> 9cb9b010
                 for agent in formatted["data"]["agents"]:
                     print(f"  - {agent}")
                 result = formatted
