--- conflicted
+++ resolved
@@ -1,24 +1,5 @@
 """Orchestrator coordinating metric collectors."""
 from __future__ import annotations
-<<<<<<< HEAD
-
-from typing import Iterable, List
-
-from .metrics_collector_config import CollectorConfig
-from .metrics_gathering import (
-    ApplicationMetricsCollector,
-    BaseCollector,
-    CustomMetricsCollector,
-    NetworkMetricsCollector,
-    SystemMetricsCollector,
-)
-from .metrics_aggregation import MetricsAggregator
-from .metrics_definitions import MetricData, MetricType
-
-
-class MetricsCollectorOrchestrator:
-    """Coordinate collectors and aggregation."""
-=======
 from typing import Iterable, List, Dict
 
 from .metrics_collector_config import CollectorConfig
@@ -37,7 +18,6 @@
 
 class MetricsCollectorOrchestrator:
     """Coordinate collection, computation, and reporting."""
->>>>>>> 3428afdc
 
     def __init__(
         self,
@@ -45,31 +25,6 @@
         config: CollectorConfig | None = None,
     ) -> None:
         self.config = config or CollectorConfig()
-<<<<<<< HEAD
-        self.collectors: List[BaseCollector] = list(collectors) if collectors else [
-            SystemMetricsCollector(self.config),
-            ApplicationMetricsCollector(self.config),
-            NetworkMetricsCollector(self.config),
-        ]
-        self.aggregator = MetricsAggregator()
-
-    async def collect(self) -> List[MetricData]:
-        """Collect metrics from all configured collectors."""
-
-        metrics: List[MetricData] = []
-        for collector in self.collectors:
-            metrics.extend(await collector.collect_metrics())
-        metrics = self.aggregator.normalize(metrics)
-        self.aggregator.store(metrics)
-        return metrics
-
-    def get_metrics(self, name: str) -> List[MetricData]:
-        """Retrieve collected metrics by name."""
-
-        return self.aggregator.get(name)
-
-
-=======
         self.collectors: List[BaseCollector] = (
             list(collectors)
             if collectors
@@ -101,7 +56,6 @@
         return self.reporter.generate_report()
 
 
->>>>>>> 3428afdc
 __all__ = [
     "SystemMetricsCollector",
     "ApplicationMetricsCollector",
