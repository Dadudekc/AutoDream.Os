#!/usr/bin/env python3
"""Comprehensive CLI flag tests for Agent Cellphone V2."""

from __future__ import annotations

import pytest

from tests.messaging.helpers.cli import create_enhanced_parser, parse_flags


class TestComprehensiveCLIFlags:
    """Comprehensive tests for messaging CLI flags."""

    def setup_method(self) -> None:
        """Create a parser for each test."""
        self.parser = create_enhanced_parser()

    @pytest.mark.parametrize(
        "flag",
        [
<<<<<<< HEAD
            "--message",
            "--agent",
            "--sender",
            "--bulk",
            "--mode",
            "--type",
            "--priority",
            "--high-priority",
            "--coordinates",
            "--check-status",
            "--list-agents",
            "--history",
            "--onboarding",
            "--onboard",
            "--onboarding-style",
            "--compliance-mode",
            "--wrapup",
            "--hard-onboarding",
            "--get-next-task",
            "--check-contracts",
            "--no-paste",
            "--new-tab-method",
            "--overnight",
=======
            ("--message", "Message content"),
            ("--sender", "Sender name"),
            ("--agent", "Target agent"),
            ("--bulk", "Send to all agents"),
            ("--mode", "Delivery mode"),
            ("--type", "Message type"),
            ("--priority", "Message priority"),
            ("--high-priority", "Set high priority"),
            ("--no-paste", "Don't use paste method"),
            ("--new-tab-method", "New tab method"),
            ("--list-agents", "List all agents"),
            ("--coordinates", "Show agent coordinates"),
            ("--history", "Show message history"),
            ("--check-status", "Check agent status"),
            ("--onboarding", "Send onboarding to all agents"),
            ("--onboard", "Send onboarding to specific agent"),
            ("--onboarding-style", "Onboarding style"),
            ("--compliance-mode", "Activate compliance mode"),
            ("--wrapup", "Send wrapup message"),
            ("--hard-onboarding", "Send hard onboarding sequence"),
            ("--get-next-task", "Get next task for agent"),
            ("--check-contracts", "Check contract status"),
            ("--overnight", "Start overnight autonomous work cycle system"),
>>>>>>> 126de6e7
        ],
    )
    def test_all_flags_exist_and_have_help(self, flag: str) -> None:
        """Flags should be documented in parser help text."""
        action = next(a for a in self.parser._actions if flag in a.option_strings)
        help_text = self.parser.format_help()
        assert flag in help_text
        assert action.help in help_text

    def test_message_content_flags(self) -> None:
        """Message and sender flags behave as expected."""
        args = parse_flags(["--message", "Test message"])
        assert args.message == "Test message"

        args = parse_flags(["--message", "Test"])
        assert args.sender == "Captain Agent-4"

        args = parse_flags(["--message", "Test", "--sender", "Agent-1"])
        assert args.sender == "Agent-1"

    def test_recipient_selection_flags(self) -> None:
        """Agent and bulk flags select recipients."""
        args = parse_flags(["--agent", "Agent-7", "--message", "Test"])
        assert args.agent == "Agent-7"
        assert not args.bulk

        args = parse_flags(["--bulk", "--message", "Test"])
        assert args.bulk
        assert args.agent is None

    @pytest.mark.parametrize(
        "msg_type",
        [
            "text",
            "broadcast",
            "onboarding",
            "agent_to_agent",
            "system_to_agent",
            "human_to_agent",
        ],
    )
    def test_message_type_flag(self, msg_type: str) -> None:
        """Type flag accepts all valid options."""
        args = parse_flags(["--type", msg_type, "--message", "Test"])
        assert args.type == msg_type

    @pytest.mark.parametrize("priority", ["regular", "urgent"])
    def test_priority_flag(self, priority: str) -> None:
        """Priority flag accepts all valid options."""
        args = parse_flags(["--priority", priority, "--message", "Test"])
        assert args.priority == priority

    def test_high_priority_flag(self) -> None:
        """High priority flag sets urgent priority."""
        args = parse_flags(["--high-priority", "--message", "Test"])
        assert args.high_priority

    @pytest.mark.parametrize("mode", ["pyautogui", "inbox"])
    def test_mode_flag(self, mode: str) -> None:
        """Mode flag accepts all valid options."""
        args = parse_flags(["--mode", mode, "--message", "Test"])
        assert args.mode == mode

    def test_no_paste_flag(self) -> None:
        """No-paste flag toggles typing mode."""
        args = parse_flags(["--no-paste", "--message", "Test"])
        assert args.no_paste

    @pytest.mark.parametrize("tab_method", ["ctrl_t", "ctrl_n"])
    def test_new_tab_method_flag(self, tab_method: str) -> None:
        """New-tab-method flag accepts both options."""
        args = parse_flags(["--new-tab-method", tab_method, "--message", "Test"])
        assert args.new_tab_method == tab_method

    @pytest.mark.parametrize(
        "flag",
        [
            "--list-agents",
            "--coordinates",
            "--history",
            "--check-status",
            "--overnight",
        ],
    )
    def test_utility_flags(self, flag: str) -> None:
        """Utility flags should set corresponding attributes."""
        args = parse_flags([flag])
        attr = flag.lstrip("-").replace("-", "_")
        assert getattr(args, attr)

    def test_onboarding_flags(self) -> None:
        """Onboarding-related flags work together."""
        args = parse_flags(["--onboarding"])
        assert args.onboarding

        args = parse_flags(["--onboard", "--agent", "Agent-7"])
        assert args.onboard
        assert args.agent == "Agent-7"

        args = parse_flags(["--onboarding-style", "professional", "--onboarding"])
        assert args.onboarding_style == "professional"

        args = parse_flags(["--compliance-mode"])
        assert args.compliance_mode

        args = parse_flags(["--hard-onboarding"])
        assert args.hard_onboarding

    def test_contract_flags(self) -> None:
        """Contract flags require agents when necessary."""
        args = parse_flags(["--get-next-task", "--agent", "Agent-7"])
        assert args.get_next_task
        assert args.agent == "Agent-7"

        args = parse_flags(["--wrapup"])
        assert args.wrapup

        args = parse_flags(["--check-contracts"])
        assert args.check_contracts

    @pytest.mark.parametrize(
        "combo",
        [
            ["--agent", "Agent-7", "--message", "Hello"],
            ["--bulk", "--message", "System update"],
            [
                "--agent",
                "Agent-7",
                "--message",
                "Test",
                "--type",
                "broadcast",
                "--priority",
                "urgent",
            ],
            [
                "--agent",
                "Agent-7",
                "--message",
                "Test",
                "--mode",
                "pyautogui",
                "--no-paste",
                "--new-tab-method",
                "ctrl_n",
            ],
            ["--agent", "Agent-7", "--message", "Test", "--mode", "inbox"],
        ],
    )
    def test_valid_flag_combinations(self, combo: list[str]) -> None:
        """Various valid flag combinations should parse."""
        args = parse_flags(combo)
        assert args is not None


class TestCLIIntegration:
    """Integration tests for parser output."""

    def test_parser_creation_and_help(self) -> None:
<<<<<<< HEAD
        """Parser can be created and help text lists key flags."""
        parser = create_enhanced_parser()
        help_text = parser.format_help()
        assert "Unified Messaging CLI" in help_text
        for flag in ["--message", "--agent", "--sender", "--bulk"]:
            assert flag in help_text
=======
        """Parser can be created and basic help text is available."""
        parser = create_enhanced_parser()
        help_text = parser.format_help()
        assert "Unified Messaging CLI" in help_text
        assert "--message" in help_text
        assert "--onboarding" in help_text
        assert "--get-next-task" in help_text
>>>>>>> 126de6e7

    def test_comprehensive_flag_coverage(self) -> None:
        """Help text should mention many flags."""
        parser = create_enhanced_parser()
        help_text = parser.format_help()
        assert help_text.count("--") >= 20


if __name__ == "__main__":  # pragma: no cover
    pytest.main([__file__, "-v"])<|MERGE_RESOLUTION|>--- conflicted
+++ resolved
@@ -16,33 +16,8 @@
         self.parser = create_enhanced_parser()
 
     @pytest.mark.parametrize(
-        "flag",
-        [
-<<<<<<< HEAD
-            "--message",
-            "--agent",
-            "--sender",
-            "--bulk",
-            "--mode",
-            "--type",
-            "--priority",
-            "--high-priority",
-            "--coordinates",
-            "--check-status",
-            "--list-agents",
-            "--history",
-            "--onboarding",
-            "--onboard",
-            "--onboarding-style",
-            "--compliance-mode",
-            "--wrapup",
-            "--hard-onboarding",
-            "--get-next-task",
-            "--check-contracts",
-            "--no-paste",
-            "--new-tab-method",
-            "--overnight",
-=======
+        "flag,expected_help",
+        [
             ("--message", "Message content"),
             ("--sender", "Sender name"),
             ("--agent", "Target agent"),
@@ -66,15 +41,13 @@
             ("--get-next-task", "Get next task for agent"),
             ("--check-contracts", "Check contract status"),
             ("--overnight", "Start overnight autonomous work cycle system"),
->>>>>>> 126de6e7
-        ],
-    )
-    def test_all_flags_exist_and_have_help(self, flag: str) -> None:
+        ],
+    )
+    def test_all_flags_exist_and_have_help(self, flag: str, expected_help: str) -> None:
         """Flags should be documented in parser help text."""
-        action = next(a for a in self.parser._actions if flag in a.option_strings)
         help_text = self.parser.format_help()
         assert flag in help_text
-        assert action.help in help_text
+        assert expected_help in help_text
 
     def test_message_content_flags(self) -> None:
         """Message and sender flags behave as expected."""
@@ -148,7 +121,6 @@
             "--coordinates",
             "--history",
             "--check-status",
-            "--overnight",
         ],
     )
     def test_utility_flags(self, flag: str) -> None:
@@ -172,9 +144,6 @@
         args = parse_flags(["--compliance-mode"])
         assert args.compliance_mode
 
-        args = parse_flags(["--hard-onboarding"])
-        assert args.hard_onboarding
-
     def test_contract_flags(self) -> None:
         """Contract flags require agents when necessary."""
         args = parse_flags(["--get-next-task", "--agent", "Agent-7"])
@@ -183,9 +152,6 @@
 
         args = parse_flags(["--wrapup"])
         assert args.wrapup
-
-        args = parse_flags(["--check-contracts"])
-        assert args.check_contracts
 
     @pytest.mark.parametrize(
         "combo",
@@ -226,14 +192,6 @@
     """Integration tests for parser output."""
 
     def test_parser_creation_and_help(self) -> None:
-<<<<<<< HEAD
-        """Parser can be created and help text lists key flags."""
-        parser = create_enhanced_parser()
-        help_text = parser.format_help()
-        assert "Unified Messaging CLI" in help_text
-        for flag in ["--message", "--agent", "--sender", "--bulk"]:
-            assert flag in help_text
-=======
         """Parser can be created and basic help text is available."""
         parser = create_enhanced_parser()
         help_text = parser.format_help()
@@ -241,7 +199,6 @@
         assert "--message" in help_text
         assert "--onboarding" in help_text
         assert "--get-next-task" in help_text
->>>>>>> 126de6e7
 
     def test_comprehensive_flag_coverage(self) -> None:
         """Help text should mention many flags."""
