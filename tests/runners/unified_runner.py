"""
Unified Test Runner - Agent_Cellphone_V2_Repository
Foundation & Testing Specialist - Consolidated Test Runner System

This unified runner replaces the previous 3 separate test runners:
- run_tests.py (485 lines)
- run_tdd_tests.py (456 lines)
- run_all_tests.py (311 lines)

Provides all functionality in a single, maintainable system.
"""

import argparse
import sys

from pathlib import Path
from typing import Dict, List, Any, Optional

from .base_runner import BaseTestRunner
<<<<<<< HEAD
from .config import TEST_CATEGORIES
=======
from tests.testing_config import REPO_ROOT
from tests.submodules.test_execution import execute_command, parse_test_results
>>>>>>> 36b7dec6

# Color support
try:
    import colorama
    from colorama import Fore, Style

    colorama.init(autoreset=True)
    COLOR_AVAILABLE = True
except ImportError:

    class Fore:
        GREEN = RED = YELLOW = BLUE = CYAN = RESET = ""

    class Style:
        RESET_ALL = ""

    COLOR_AVAILABLE = False


class UnifiedTestRunner(BaseTestRunner):
    """Unified test runner consolidating all previous test runners."""

    def __init__(self, repo_root: Path):
        """Initialize the unified test runner."""
        super().__init__(repo_root)

        # Test categories defined in a single source of truth
        self.test_categories = TEST_CATEGORIES

    def print_banner(self):
        """Print the unified test runner banner."""
        print(f"{Fore.CYAN}{'='*70}")
        print(f"{Fore.CYAN}🧪 UNIFIED TEST RUNNER - Agent_Cellphone_V2_Repository")
        print(f"{Fore.CYAN}Foundation & Testing Specialist - TDD Integration Project")
        print(f"{Fore.CYAN}{'='*70}{Style.RESET_ALL}")

    def run_category(self, category: str, **kwargs) -> Dict[str, Any]:
        """Run tests for a specific category."""
        if category not in self.test_categories:
            return {
                "success": False,
                "error": f"Unknown test category: {category}",
                "available_categories": list(self.test_categories.keys()),
            }

        config = self.test_categories[category]
        print(f"\n{Fore.BLUE}🔍 Running {category.upper()} tests")
        print(f"{Fore.BLUE}Description: {config['description']}")
        print(f"{Fore.BLUE}Timeout: {config['timeout']}s")
        print(f"{Fore.BLUE}Critical: {config['critical']}{Style.RESET_ALL}")

        # Discover tests for this category
        test_files = self.discover_tests(config.get("directory"))
        if not test_files:
            print(
                f"{Fore.YELLOW}⚠️ No test files found for {category}{Style.RESET_ALL}"
            )
            return {
                "success": True,
                "category": category,
                "tests_run": 0,
                "message": "No test files found",
            }

        # Build command
        cmd = self.build_pytest_command(
            test_files,
            coverage=kwargs.get("coverage", True),
            parallel=kwargs.get("parallel", False),
            verbose=kwargs.get("verbose", True),
            markers=[config["marker"]] if config.get("marker") else None,
        )

        # Execute tests
        execution_result = execute_command(
            cmd, cwd=self.repo_root, timeout=config["timeout"]
        )

        # Parse results
        results = parse_test_results(execution_result)
        results["category"] = category
        results["config"] = config

        return results

    def run_all_categories(self, **kwargs) -> Dict[str, Any]:
        """Run all test categories."""
        print(f"\n{Fore.GREEN}🚀 Running ALL test categories{Style.RESET_ALL}")

        all_results = {
            "categories": {},
            "summary": {
                "total_tests": 0,
                "total_passed": 0,
                "total_failed": 0,
                "total_duration": 0,
                "critical_failures": 0,
            },
        }

        critical_only = kwargs.get("critical_only", False)

        for category, config in self.test_categories.items():
            if critical_only and not config.get("critical", False):
                print(
                    f"{Fore.YELLOW}⏭️ Skipping non-critical category: {category}{Style.RESET_ALL}"
                )
                continue

            result = self.run_category(category, **kwargs)
            all_results["categories"][category] = result

            # Update summary
            summary = all_results["summary"]
            summary["total_tests"] += result.get("tests_run", 0)
            summary["total_passed"] += result.get("passed", 0)
            summary["total_failed"] += result.get("failed", 0)

            if result.get("execution", {}).get("duration"):
                summary["total_duration"] += result["execution"]["duration"]

            # Check for critical failures
            if config.get("critical", False) and not result.get("success", False):
                summary["critical_failures"] += 1

        # Determine overall success
        all_results["success"] = (
            summary["critical_failures"] == 0 and summary["total_failed"] == 0
        )

        return all_results

    def run_specific_files(self, test_files: List[str], **kwargs) -> Dict[str, Any]:
        """Run specific test files."""
        file_paths = []
        for file_str in test_files:
            file_path = Path(file_str)
            if not file_path.is_absolute():
                file_path = self.repo_root / file_path

            if file_path.exists():
                file_paths.append(file_path)
            else:
                print(f"{Fore.RED}❌ Test file not found: {file_path}{Style.RESET_ALL}")

        if not file_paths:
            return {"success": False, "error": "No valid test files found"}

        print(
            f"\n{Fore.BLUE}🎯 Running specific test files: {len(file_paths)}{Style.RESET_ALL}"
        )
        for file_path in file_paths:
            print(f"  📄 {file_path}")

        # Build and execute command
        cmd = self.build_pytest_command(
            file_paths,
            coverage=kwargs.get("coverage", True),
            parallel=kwargs.get("parallel", False),
            verbose=kwargs.get("verbose", True),
        )

        execution_result = execute_command(cmd, cwd=self.repo_root)
        results = parse_test_results(execution_result)
        results["files"] = [str(f) for f in file_paths]

        return results

    def run(self, mode: str = "all", **kwargs) -> Dict[str, Any]:
        """Main run method with different modes."""
        self.print_banner()

        if mode == "all":
            return self.run_all_categories(**kwargs)
        elif mode == "critical":
            kwargs["critical_only"] = True
            return self.run_all_categories(**kwargs)
        elif mode in self.test_categories:
            return self.run_category(mode, **kwargs)
        elif mode == "files":
            test_files = kwargs.get("test_files", [])
            return self.run_specific_files(test_files, **kwargs)
        else:
            return {
                "success": False,
                "error": f"Unknown mode: {mode}",
                "available_modes": ["all", "critical", "files"]
                + list(self.test_categories.keys()),
            }


def main():
    """Command-line interface for the unified test runner."""
    parser = argparse.ArgumentParser(
        description="Unified Test Runner - Agent_Cellphone_V2_Repository",
        formatter_class=argparse.RawDescriptionHelpFormatter,
        epilog="""
Examples:
  python -m tests.runners.unified_runner --mode all
  python -m tests.runners.unified_runner --mode critical
  python -m tests.runners.unified_runner --mode smoke
  python -m tests.runners.unified_runner --mode files test_file1.py test_file2.py
        """,
    )

    parser.add_argument(
        "--mode",
        "-m",
        choices=[
            "all",
            "critical",
            "smoke",
            "unit",
            "integration",
            "performance",
            "security",
            "api",
            "behavior",
            "decision",
            "coordination",
            "learning",
            "files",
        ],
        default="all",
        help="Test execution mode",
    )

    parser.add_argument(
        "--no-coverage", action="store_true", help="Disable coverage reporting"
    )

    parser.add_argument(
        "--parallel", "-p", action="store_true", help="Enable parallel test execution"
    )

    parser.add_argument(
        "--quiet", "-q", action="store_true", help="Reduce output verbosity"
    )

    parser.add_argument("--save-results", help="Save results to specific file")

    parser.add_argument(
        "test_files",
        nargs="*",
        help="Specific test files to run (only with --mode files)",
    )

    args = parser.parse_args()

    # Setup runner
    runner = UnifiedTestRunner(REPO_ROOT)

    # Prepare kwargs
    kwargs = {
        "coverage": not args.no_coverage,
        "parallel": args.parallel,
        "verbose": not args.quiet,
    }

    if args.mode == "files":
        kwargs["test_files"] = args.test_files

    # Run tests
    try:
        results = runner.run(mode=args.mode, **kwargs)

        # Print summary
        if args.mode == "all" or args.mode == "critical":
            print(f"\n{Fore.GREEN}📊 OVERALL SUMMARY{Style.RESET_ALL}")
            summary = results.get("summary", {})
            print(f"Total Tests: {summary.get('total_tests', 0)}")
            print(f"Passed: {summary.get('total_passed', 0)}")
            print(f"Failed: {summary.get('total_failed', 0)}")
            print(f"Duration: {summary.get('total_duration', 0):.2f}s")
            print(f"Critical Failures: {summary.get('critical_failures', 0)}")
        else:
            runner.print_summary(results)

        # Save results
        if args.save_results:
            runner.save_results(results, args.save_results)

        # Exit with appropriate code
        if results.get("success", False):
            print(f"\n{Fore.GREEN}✅ ALL TESTS COMPLETED SUCCESSFULLY{Style.RESET_ALL}")
            sys.exit(0)
        else:
            print(f"\n{Fore.RED}❌ TESTS FAILED{Style.RESET_ALL}")
            sys.exit(1)

    except KeyboardInterrupt:
        print(f"\n{Fore.YELLOW}⚠️ Test execution interrupted by user{Style.RESET_ALL}")
        sys.exit(130)
    except Exception as e:
        print(f"\n{Fore.RED}💥 Test execution error: {str(e)}{Style.RESET_ALL}")
        sys.exit(1)


if __name__ == "__main__":
    main()<|MERGE_RESOLUTION|>--- conflicted
+++ resolved
@@ -13,16 +13,13 @@
 import argparse
 import sys
 
+from src.utils.stability_improvements import stability_manager, safe_import
 from pathlib import Path
 from typing import Dict, List, Any, Optional
 
 from .base_runner import BaseTestRunner
-<<<<<<< HEAD
-from .config import TEST_CATEGORIES
-=======
 from tests.testing_config import REPO_ROOT
 from tests.submodules.test_execution import execute_command, parse_test_results
->>>>>>> 36b7dec6
 
 # Color support
 try:
@@ -49,8 +46,79 @@
         """Initialize the unified test runner."""
         super().__init__(repo_root)
 
-        # Test categories defined in a single source of truth
-        self.test_categories = TEST_CATEGORIES
+        # Test categories from original run_tests.py
+        self.test_categories = {
+            "smoke": {
+                "description": "Smoke tests for basic functionality validation",
+                "marker": "smoke",
+                "timeout": 60,
+                "critical": True,
+                "directory": "smoke",
+            },
+            "unit": {
+                "description": "Unit tests for individual components",
+                "marker": "unit",
+                "timeout": 120,
+                "critical": True,
+                "directory": "unit",
+            },
+            "integration": {
+                "description": "Integration tests for component interaction",
+                "marker": "integration",
+                "timeout": 300,
+                "critical": False,
+                "directory": "integration",
+            },
+            "performance": {
+                "description": "Performance and load testing",
+                "marker": "performance",
+                "timeout": 600,
+                "critical": False,
+                "directory": "performance",
+            },
+            "security": {
+                "description": "Security and vulnerability testing",
+                "marker": "security",
+                "timeout": 180,
+                "critical": True,
+                "directory": "security",
+            },
+            "api": {
+                "description": "API endpoint testing",
+                "marker": "api",
+                "timeout": 240,
+                "critical": False,
+                "directory": "api",
+            },
+            "behavior": {
+                "description": "Behavior tree tests",
+                "marker": "behavior",
+                "timeout": 120,
+                "critical": False,
+                "directory": "behavior_trees",
+            },
+            "decision": {
+                "description": "Decision engine tests",
+                "marker": "decision",
+                "timeout": 120,
+                "critical": False,
+                "directory": "decision_engines",
+            },
+            "coordination": {
+                "description": "Multi-agent coordination tests",
+                "marker": "coordination",
+                "timeout": 180,
+                "critical": False,
+                "directory": "multi_agent",
+            },
+            "learning": {
+                "description": "Learning component tests",
+                "marker": "learning",
+                "timeout": 180,
+                "critical": False,
+                "directory": "learning",
+            },
+        }
 
     def print_banner(self):
         """Print the unified test runner banner."""
