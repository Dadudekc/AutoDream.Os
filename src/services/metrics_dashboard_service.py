<<<<<<< HEAD
"""Simple Metrics Dashboard Service for testing"""

from __future__ import annotations

from typing import Any, Dict

from .dashboard_collectors import MetricsCollector
from .dashboard_processing import summarize_metrics
from .dashboard_renderer import DashboardRenderer


class MetricsDashboardService:
    """Orchestrates metric collection, processing, and rendering."""

    def __init__(self) -> None:
        self.collector = MetricsCollector()
        self.renderer = DashboardRenderer()
        print("Metrics Dashboard Service initialized")

    def record_metric(self, name: str, value: float) -> None:
        """Record a metric value."""
        self.collector.record(name, value)
        print(f"Recorded metric {name}: {value}")

    def get_summary(self) -> Dict[str, Any]:
        """Return summarized metric information."""
        return summarize_metrics(self.collector.metrics)

    def render_summary(self) -> str:
        """Render the summary as a JSON string."""
        return self.renderer.render(self.get_summary())
=======
#!/usr/bin/env python3
"""Simple metrics dashboard demonstrating the metrics pipeline modules."""

from __future__ import annotations

import json

from .metrics_pipeline.data_collection import MetricsDataCollector
from .metrics_pipeline.data_exporter import MetricsExporter
from .metrics_pipeline.data_transformer import MetricsTransformer
from .metrics_pipeline.metrics_config import DEFAULT_EXPORT_PATH


class MetricsDashboardService:
    """Coordinates the data collection, transformation and export stages."""

    def __init__(self) -> None:
        self.collector = MetricsDataCollector()
        self.transformer = MetricsTransformer()
        self.exporter = MetricsExporter()
        print("Metrics Dashboard Service initialized")

    def record_metric(self, name: str, value: float) -> None:
        """Record a single metric value."""

        self.collector.record(name, value)
        print(f"Recorded metric {name}: {value}")

    def get_summary(self) -> dict:
        """Return a summary of collected metrics."""

        return self.transformer.summarize(self.collector.metrics)

    def export_metrics(self, path: str = DEFAULT_EXPORT_PATH) -> bool:
        """Export collected metrics to ``path``.

        Returns ``True`` when the export succeeds.
        """

        success = self.exporter.export(self.collector.metrics, filename=path)
        if success:
            print(f"Exported metrics to {path}")
        return success
>>>>>>> 1c4626f8


def main() -> None:
    import argparse

    parser = argparse.ArgumentParser(description="Simple Metrics Dashboard Service")
    parser.add_argument("--test", action="store_true", help="Run test mode")

    args = parser.parse_args()

    if args.test:
        print("Running Metrics Dashboard Service in test mode...")

        dashboard = MetricsDashboardService()

        # Record some test metrics
        dashboard.record_metric("test.counter", 42)
        dashboard.record_metric("test.gauge", 75.5)
        dashboard.record_metric("system.cpu", 45.2)

        # Show summary
        print(f"\nSummary: {dashboard.render_summary()}")
        print("Test completed successfully!")

        return

    print("Use --test to run test mode")


if __name__ == "__main__":
    main()<|MERGE_RESOLUTION|>--- conflicted
+++ resolved
@@ -1,36 +1,3 @@
-<<<<<<< HEAD
-"""Simple Metrics Dashboard Service for testing"""
-
-from __future__ import annotations
-
-from typing import Any, Dict
-
-from .dashboard_collectors import MetricsCollector
-from .dashboard_processing import summarize_metrics
-from .dashboard_renderer import DashboardRenderer
-
-
-class MetricsDashboardService:
-    """Orchestrates metric collection, processing, and rendering."""
-
-    def __init__(self) -> None:
-        self.collector = MetricsCollector()
-        self.renderer = DashboardRenderer()
-        print("Metrics Dashboard Service initialized")
-
-    def record_metric(self, name: str, value: float) -> None:
-        """Record a metric value."""
-        self.collector.record(name, value)
-        print(f"Recorded metric {name}: {value}")
-
-    def get_summary(self) -> Dict[str, Any]:
-        """Return summarized metric information."""
-        return summarize_metrics(self.collector.metrics)
-
-    def render_summary(self) -> str:
-        """Render the summary as a JSON string."""
-        return self.renderer.render(self.get_summary())
-=======
 #!/usr/bin/env python3
 """Simple metrics dashboard demonstrating the metrics pipeline modules."""
 
@@ -74,10 +41,9 @@
         if success:
             print(f"Exported metrics to {path}")
         return success
->>>>>>> 1c4626f8
 
 
-def main() -> None:
+def main():
     import argparse
 
     parser = argparse.ArgumentParser(description="Simple Metrics Dashboard Service")
@@ -96,7 +62,8 @@
         dashboard.record_metric("system.cpu", 45.2)
 
         # Show summary
-        print(f"\nSummary: {dashboard.render_summary()}")
+        summary = dashboard.get_summary()
+        print(f"\\nSummary: {json.dumps(summary, indent=2)}")
         print("Test completed successfully!")
 
         return
