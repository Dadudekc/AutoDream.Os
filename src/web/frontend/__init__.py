"""
Frontend Package for Agent_Cellphone_V2_Repository
Provides unified frontend application architecture, routing, and testing infrastructure

This package integrates with both Flask and FastAPI backends to provide:
- Component-based UI system
- Real-time communication via WebSockets
- State management and routing
- Comprehensive testing infrastructure
- Responsive design integration

Author: Web Development & UI Framework Specialist
License: MIT
"""

# Core frontend application classes
from .frontend_app import (
    FlaskFrontendApp,
    FastAPIFrontendApp,
    FrontendAppFactory,
    ComponentRegistry,
    StateManager,
    UIComponent,
    create_component,
)

# Frontend routing system
from .frontend_router import (
    FrontendRouter,
    RouteConfig,
    NavigationState,
    RouteGuard,
    RouteMiddleware,
    RouteBuilder,
    create_router_with_default_routes,
    route,
)

# Frontend testing infrastructure
from .frontend_testing import (
    FrontendTestRunner,
    TestResult,
    TestSuite,
<<<<<<< HEAD
=======
    MockDataGenerator,
>>>>>>> 5e577825
)
from .ui_interactions import (
    create_mock_component,
    create_mock_route,
    create_mock_navigation_state,
)
from .assertion_helpers import (
    assert_component_props,
    assert_route_config,
    assert_navigation_state,
)
from .reporting import generate_summary_report

# Version information
__version__ = "2.0.0"
__author__ = "Agent_Cellphone_V2_Repository Team"
__description__ = "Unified Frontend Application Architecture"

# Package exports
__all__ = [
    # Core application classes
    "FlaskFrontendApp",
    "FastAPIFrontendApp",
    "FrontendAppFactory",
    "ComponentRegistry",
    "StateManager",
    "UIComponent",
    "create_component",
    # Routing system
    "FrontendRouter",
    "RouteConfig",
    "NavigationState",
    "RouteGuard",
    "RouteMiddleware",
    "RouteBuilder",
    "create_router_with_default_routes",
    "route",
    # Testing infrastructure
    "FrontendTestRunner",
    "TestResult",
    "TestSuite",
<<<<<<< HEAD
=======
    "MockDataGenerator",
    "create_mock_component",
    "create_mock_route",
    "create_mock_navigation_state",
    "assert_component_props",
    "assert_route_config",
    "assert_navigation_state",
    "generate_summary_report",
>>>>>>> 5e577825
]


# Convenience functions for quick setup
def create_flask_frontend(config: dict = None):
    """Quick setup for Flask frontend application"""
    return FrontendAppFactory.create_flask_app(config)


def create_fastapi_frontend(config: dict = None):
    """Quick setup for FastAPI frontend application"""
    return FrontendAppFactory.create_fastapi_app(config)


def create_frontend_router():
    """Quick setup for frontend router with default routes"""
    return create_router_with_default_routes()


def run_frontend_tests():
    """Quick execution of all frontend tests"""
    runner = FrontendTestRunner()
    return runner.run_all_tests()


# Package initialization logging
import logging

from src.utils.stability_improvements import stability_manager, safe_import

logger = logging.getLogger(__name__)
logger.info(f"Frontend package initialized - version {__version__}")
logger.info("Available classes: %s", ", ".join(__all__))<|MERGE_RESOLUTION|>--- conflicted
+++ resolved
@@ -41,10 +41,7 @@
     FrontendTestRunner,
     TestResult,
     TestSuite,
-<<<<<<< HEAD
-=======
     MockDataGenerator,
->>>>>>> 5e577825
 )
 from .ui_interactions import (
     create_mock_component,
@@ -86,8 +83,6 @@
     "FrontendTestRunner",
     "TestResult",
     "TestSuite",
-<<<<<<< HEAD
-=======
     "MockDataGenerator",
     "create_mock_component",
     "create_mock_route",
@@ -96,7 +91,6 @@
     "assert_route_config",
     "assert_navigation_state",
     "generate_summary_report",
->>>>>>> 5e577825
 ]
 
 
