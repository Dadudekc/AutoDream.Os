"""Testing orchestrator coordinating setup, execution, and teardown stages."""

from pathlib import Path
from typing import Any, Dict

<<<<<<< HEAD
from .logging_utils import setup_logger
from .resource import ResourceOrchestrator
from .scheduler import TaskScheduler
=======
from src.utils.logger import get_logger

from . import execution_stage, setup_stage, teardown_stage
>>>>>>> a960df51

logger = setup_logger(__name__)


class TestOrchestrator:
    """Lightweight orchestrator sequencing setup, execution, and teardown."""

    __test__ = False  # Prevent pytest from collecting this class

    def __init__(self, source_dir: Path, tests_dir: Path) -> None:
<<<<<<< HEAD
        self.resources = ResourceOrchestrator(source_dir)
        self.scheduler = TaskScheduler(source_dir, tests_dir)

    def run(self) -> Dict[str, Any]:
        """Prepare resources and execute scheduled tests."""
        self.resources.prepare()
        result = self.scheduler.execute()
        logger.info("Test execution completed")
        return result
=======
        self.source_dir = Path(source_dir)
        self.tests_dir = Path(tests_dir)

    def run(self) -> Dict[str, Any]:
        """Run all orchestration stages and return aggregated results."""
        test_plan = setup_stage.prepare_tests(self.tests_dir)
        result = execution_stage.run_tests(test_plan, self.source_dir)
        return teardown_stage.perform_teardown(result)
>>>>>>> a960df51
<|MERGE_RESOLUTION|>--- conflicted
+++ resolved
@@ -3,17 +3,11 @@
 from pathlib import Path
 from typing import Any, Dict
 
-<<<<<<< HEAD
-from .logging_utils import setup_logger
-from .resource import ResourceOrchestrator
-from .scheduler import TaskScheduler
-=======
 from src.utils.logger import get_logger
 
 from . import execution_stage, setup_stage, teardown_stage
->>>>>>> a960df51
 
-logger = setup_logger(__name__)
+logger = get_logger(__name__)
 
 
 class TestOrchestrator:
@@ -22,17 +16,6 @@
     __test__ = False  # Prevent pytest from collecting this class
 
     def __init__(self, source_dir: Path, tests_dir: Path) -> None:
-<<<<<<< HEAD
-        self.resources = ResourceOrchestrator(source_dir)
-        self.scheduler = TaskScheduler(source_dir, tests_dir)
-
-    def run(self) -> Dict[str, Any]:
-        """Prepare resources and execute scheduled tests."""
-        self.resources.prepare()
-        result = self.scheduler.execute()
-        logger.info("Test execution completed")
-        return result
-=======
         self.source_dir = Path(source_dir)
         self.tests_dir = Path(tests_dir)
 
@@ -41,4 +24,3 @@
         test_plan = setup_stage.prepare_tests(self.tests_dir)
         result = execution_stage.run_tests(test_plan, self.source_dir)
         return teardown_stage.perform_teardown(result)
->>>>>>> a960df51
