--- conflicted
+++ resolved
@@ -1,15 +1,5 @@
 [pytest]
 testpaths =
     tests
-<<<<<<< HEAD
-<<<<<<< HEAD
 python_files = test_*.py
-python_paths = src
-=======
-    fsm/tests
-python_files = test_*.py
->>>>>>> origin/codex/catalog-functions-in-utils-directories
-=======
-python_files = test_*.py
-pythonpath = src
->>>>>>> 126de6e7
+pythonpath = src