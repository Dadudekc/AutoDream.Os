--- conflicted
+++ resolved
@@ -1,76 +1,38 @@
 #!/usr/bin/env python3
 """Messaging utilities for agent interactions."""
 
-<<<<<<< HEAD
-from typing import Any, Dict, List, Optional
-
-from src.utils.logger import get_logger
-
-from .models.messaging_models import UnifiedMessage
-from .utils.agent_registry import AGENTS, list_agents as registry_list_agents
-=======
 from typing import List
 
 from .models.messaging_models import UnifiedMessage
 from .utils.agent_registry import AGENTS, list_agents
 from src.utils.logger import get_logger
->>>>>>> 9cb9b010
 
 
 class MessagingUtils:
     """Utility methods for messaging service."""
 
-<<<<<<< HEAD
-    def __init__(
-        self,
-        agents: Optional[Dict[str, Dict[str, Any]]] = None,
-        inbox_paths: Optional[Dict[str, str]] = None,
-        messages: Optional[List[UnifiedMessage]] = None,
-    ):
-        """Initialize utility service."""
-        self.agents = agents or AGENTS
-        self.inbox_paths = inbox_paths or {}
-        self.messages = messages or []
-=======
     def __init__(self, messages: List[UnifiedMessage]):
         """Initialize utility service."""
         self.messages = messages
->>>>>>> 9cb9b010
 
     def list_agents(self) -> None:
         """List all available agents."""
         get_logger(__name__).info("📋 AVAILABLE AGENTS:")
         get_logger(__name__).info("=" * 50)
-<<<<<<< HEAD
-        for agent_id in registry_list_agents():
-            info = self.agents.get(agent_id, {})
-            get_logger(__name__).info(f"🤖 {agent_id}: {info.get('description')}")
-            get_logger(__name__).info(f"   📍 Coordinates: {info.get('coords')}")
-            get_logger(__name__).info(
-                f"   📬 Inbox: {self.inbox_paths.get(agent_id, 'N/A')}"
-            )
-=======
         for agent_id in list_agents():
             info = AGENTS[agent_id]
             get_logger(__name__).info(f"🤖 {agent_id}: {info['description']}")
             get_logger(__name__).info(f"   📍 Coordinates: {info['coords']}")
             get_logger(__name__).info(f"   📬 Inbox: {info['inbox']}")
->>>>>>> 9cb9b010
             get_logger(__name__).info()
 
     def show_coordinates(self) -> None:
         """Show agent coordinates."""
         get_logger(__name__).info("📍 AGENT COORDINATES:")
         get_logger(__name__).info("=" * 30)
-<<<<<<< HEAD
-        for agent_id in registry_list_agents():
-            info = self.agents.get(agent_id, {})
-            get_logger(__name__).info(f"🤖 {agent_id}: {info.get('coords')}")
-=======
         for agent_id in list_agents():
             info = AGENTS[agent_id]
             get_logger(__name__).info(f"🤖 {agent_id}: {info['coords']}")
->>>>>>> 9cb9b010
         get_logger(__name__).info()
 
     def show_message_history(self) -> None:
