--- conflicted
+++ resolved
@@ -1,97 +1,525 @@
 import logging
+import time
 import threading
-import time
 from datetime import datetime
-from typing import Any, Dict, Optional
+from typing import Any, Callable, Dict, List, Optional, Set
+from concurrent.futures import ThreadPoolExecutor
 
 from ..alerting.models import AlertSeverity
+from .health_monitoring_metrics import (
+    HealthStatus,
+    HealthMetricType,
+    HealthMetric,
+    HealthSnapshot,
+)
+from .health_monitoring_alerts import HealthAlert
 from .health_monitoring_config import (
     HealthThreshold,
     initialize_default_thresholds,
 )
 
-<<<<<<< HEAD
-from .health_monitoring_metrics import HealthMetricType, HealthSnapshot, HealthStatus
-from .health_check_executor import HealthCheckExecutor
-from .health_metrics_collector import HealthMetricsCollector
-from .health_notification_manager import HealthNotificationManager
-from .health_status_analyzer import HealthStatusAnalyzer
-
-=======
->>>>>>> d6f178d1
 logger = logging.getLogger(__name__)
 
 
-class HealthMonitoringOrchestrator:
-    """Coordinates health monitoring activities."""
-
-    def __init__(self, config: Optional[Dict[str, Any]] = None) -> None:
+class AgentHealthCoreMonitor:
+    """
+    Core agent health monitoring orchestration
+    
+    Single Responsibility: Coordinate health monitoring activities and manage
+    the main monitoring loop. Delegates specific responsibilities to other modules.
+    """
+    
+    def __init__(self, config: Dict[str, Any] = None):
+        """Initialize the core health monitor"""
         self.config = config or {}
         self.monitoring_active = False
         self.health_data: Dict[str, HealthSnapshot] = {}
-        self.thresholds: Dict[
-            HealthMetricType, HealthThreshold
-        ] = initialize_default_thresholds()
-
-        self.notification_manager = HealthNotificationManager()
-        self.metrics_collector = HealthMetricsCollector(self.health_data)
-        self.check_executor = HealthCheckExecutor(
-            self.notification_manager, self.thresholds
-        )
-        self.status_analyzer = HealthStatusAnalyzer()
-
-        self.health_check_interval = self.config.get("health_check_interval", 60)
+        self.alerts: Dict[str, HealthAlert] = {}
+        self.thresholds: Dict[HealthMetricType, HealthThreshold] = initialize_default_thresholds()
+        self.health_callbacks: Set[Callable] = set()
         self.monitor_thread: Optional[threading.Thread] = None
-
-    def start(self) -> None:
-        """Start health monitoring."""
+        self.executor = ThreadPoolExecutor(max_workers=4)
+
+        # Health monitoring intervals
+        self.metrics_interval = self.config.get("metrics_interval", 30)  # seconds
+        self.health_check_interval = self.config.get("health_check_interval", 60)  # seconds
+        self.alert_check_interval = self.config.get("alert_check_interval", 15)  # seconds
+
+        logger.info("AgentHealthCoreMonitor initialized with default thresholds")
+
+    def start(self):
+        """Start health monitoring"""
         if self.monitoring_active:
             logger.warning("Health monitoring already active")
             return
+
         self.monitoring_active = True
-        self.monitor_thread = threading.Thread(target=self._loop, daemon=True)
+        self.monitor_thread = threading.Thread(target=self._monitor_loop, daemon=True)
         self.monitor_thread.start()
-
-    def stop(self) -> None:
-        """Stop health monitoring."""
+        logger.info("Agent health monitoring started")
+
+    def stop(self):
+        """Stop health monitoring"""
         self.monitoring_active = False
         if self.monitor_thread:
             self.monitor_thread.join(timeout=5)
-
-    def _loop(self) -> None:
-        """Main monitoring loop."""
+        self.executor.shutdown(wait=True)
+        logger.info("Agent health monitoring stopped")
+
+    def _monitor_loop(self):
+        """Main monitoring loop"""
         while self.monitoring_active:
             try:
+                # Collect health metrics
                 self._collect_health_metrics()
+
+                # Perform health checks
                 self._perform_health_checks()
+
+                # Check for alerts
+                self._check_alerts()
+
+                # Update health scores
+                self._update_health_scores()
+
+                # Notify subscribers
+                self._notify_health_updates()
+
                 time.sleep(self.health_check_interval)
+
             except Exception as e:
                 logger.error(f"Error in health monitoring loop: {e}")
-                time.sleep(10)
-
-    def _collect_health_metrics(self) -> None:
-        """Collect health metrics from all agents."""
+                time.sleep(10)  # Wait before retrying
+
+    def _collect_health_metrics(self):
+        """Collect health metrics from all agents"""
+        # This would integrate with the actual agent management system
+        # For now, we'll simulate metric collection
+        pass
+
+    def _perform_health_checks(self):
+        """Perform comprehensive health checks"""
+        for agent_id, snapshot in self.health_data.items():
+            try:
+                # Check each metric against thresholds
+                for metric_type, metric in snapshot.metrics.items():
+                    if metric_type in self.thresholds:
+                        threshold = self.thresholds[metric_type]
+                        self._evaluate_metric(agent_id, metric, threshold)
+
+                # Update overall health status
+                self._update_agent_health_status(agent_id)
+
+            except Exception as e:
+                logger.error(f"Error checking health for agent {agent_id}: {e}")
+
+    def _evaluate_metric(
+        self, agent_id: str, metric: HealthMetric, threshold: HealthThreshold
+    ):
+        """Evaluate a metric against its threshold"""
+        current_value = metric.value
+
+        # Check for critical threshold
+        if current_value >= threshold.critical_threshold:
+            self._create_alert(agent_id, AlertSeverity.CRITICAL, metric, threshold)
+        # Check for warning threshold
+        elif current_value >= threshold.warning_threshold:
+            self._create_alert(agent_id, AlertSeverity.WARNING, metric, threshold)
+
+    def _create_alert(
+        self,
+        agent_id: str,
+        severity: AlertSeverity,
+        metric: HealthMetric,
+        threshold: HealthThreshold,
+    ):
+        """Create a health alert"""
+        alert_id = (
+            f"health_alert_{agent_id}_{metric.metric_type.value}_{int(time.time())}"
+        )
+
+        alert = HealthAlert(
+            alert_id=alert_id,
+            agent_id=agent_id,
+            severity=severity,
+            message=f"{metric.metric_type.value} threshold exceeded: {metric.value}{metric.unit} >= {threshold.critical_threshold if severity == AlertSeverity.CRITICAL else threshold.warning_threshold}{threshold.unit}",
+            metric_type=metric.metric_type,
+            current_value=metric.value,
+            threshold=threshold.critical_threshold
+            if severity == AlertSeverity.CRITICAL
+            else threshold.warning_threshold,
+            timestamp=datetime.now(),
+        )
+
+        self.alerts[alert_id] = alert
+        logger.warning(f"Health alert created: {alert.message}")
+
+    def _update_agent_health_status(self, agent_id: str):
+        """Update overall health status for an agent"""
+        if agent_id not in self.health_data:
+            return
+
+        snapshot = self.health_data[agent_id]
+        active_alerts = [alert for alert in snapshot.alerts if not alert.resolved]
+
+        # Determine overall status based on alerts
+        if any(alert.severity == AlertSeverity.CRITICAL for alert in active_alerts):
+            snapshot.overall_status = HealthStatus.CRITICAL
+        elif any(alert.severity == AlertSeverity.WARNING for alert in active_alerts):
+            snapshot.overall_status = HealthStatus.WARNING
+        elif snapshot.health_score >= 90:
+            snapshot.overall_status = HealthStatus.EXCELLENT
+        elif snapshot.health_score >= 75:
+            snapshot.overall_status = HealthStatus.GOOD
+        else:
+            snapshot.overall_status = HealthStatus.WARNING
+
+    def _update_health_scores(self):
+        """Update health scores for all agents"""
+        for agent_id, snapshot in self.health_data.items():
+            try:
+                # Calculate health score based on metrics and alerts
+                score = self._calculate_health_score(snapshot)
+                snapshot.health_score = score
+
+                # Generate recommendations
+                recommendations = self._generate_health_recommendations(snapshot)
+                snapshot.recommendations = recommendations
+
+            except Exception as e:
+                logger.error(f"Error updating health score for agent {agent_id}: {e}")
+
+    def _calculate_health_score(self, snapshot: HealthSnapshot) -> float:
+        """Calculate health score (0-100) for an agent"""
+        if not snapshot.metrics:
+            return 100.0  # No metrics available
+
+        total_score = 0
+        metric_count = 0
+
+        for metric_type, metric in snapshot.metrics.items():
+            if metric_type in self.thresholds:
+                threshold = self.thresholds[metric_type]
+
+                # Calculate metric score based on threshold proximity
+                if metric.value <= threshold.warning_threshold:
+                    score = 100.0  # Excellent
+                elif metric.value <= threshold.critical_threshold:
+                    # Linear interpolation between warning and critical
+                    ratio = (metric.value - threshold.warning_threshold) / (
+                        threshold.critical_threshold - threshold.warning_threshold
+                    )
+                    score = 100.0 - (ratio * 25.0)  # 100 to 75
+                else:
+                    score = max(
+                        0.0,
+                        75.0
+                        - (
+                            (metric.value - threshold.critical_threshold)
+                            / threshold.critical_threshold
+                        )
+                        * 75.0,
+                    )
+
+                total_score += score
+                metric_count += 1
+
+        # Penalize for active alerts
+        active_alerts = [alert for alert in snapshot.alerts if not alert.resolved]
+        alert_penalty = 0
+
+        for alert in active_alerts:
+            if alert.severity == AlertSeverity.CRITICAL:
+                alert_penalty += 20
+            elif alert.severity == AlertSeverity.WARNING:
+                alert_penalty += 10
+
+        final_score = (total_score / metric_count) - alert_penalty
+        return max(0.0, min(100.0, final_score))
+
+    def _generate_health_recommendations(self, snapshot: HealthSnapshot) -> List[str]:
+        """Generate health improvement recommendations"""
+        recommendations = []
+
+        # Check for specific issues and provide recommendations
+        for metric_type, metric in snapshot.metrics.items():
+            if metric_type == HealthMetricType.RESPONSE_TIME and metric.value > 1000:
+                recommendations.append(
+                    "Consider optimizing response time by reviewing processing logic"
+                )
+
+            elif metric_type == HealthMetricType.MEMORY_USAGE and metric.value > 80:
+                recommendations.append(
+                    "High memory usage detected - consider memory optimization or cleanup"
+                )
+
+            elif metric_type == HealthMetricType.CPU_USAGE and metric.value > 85:
+                recommendations.append(
+                    "High CPU usage detected - consider load balancing or optimization"
+                )
+
+            elif metric_type == HealthMetricType.ERROR_RATE and metric.value > 5:
+                recommendations.append(
+                    "High error rate detected - review error handling and logging"
+                )
+
+        # Add general recommendations based on overall status
+        if snapshot.overall_status == HealthStatus.CRITICAL:
+            recommendations.append("CRITICAL: Immediate intervention required")
+        elif snapshot.overall_status == HealthStatus.WARNING:
+            recommendations.append(
+                "WARNING: Monitor closely and address issues promptly"
+            )
+
+        return recommendations
+
+    def _check_alerts(self):
+        """Check and manage health alerts"""
+        current_time = datetime.now()
+
+        # Check for expired alerts
+        expired_alerts = []
+        for alert_id, alert in self.alerts.items():
+            # Mark alerts as resolved if conditions improve
+            if self._is_alert_resolved(alert):
+                alert.resolved = True
+                logger.info(f"Alert {alert_id} automatically resolved")
+
+            # Remove very old alerts
+            if (current_time - alert.timestamp).days > 7:
+                expired_alerts.append(alert_id)
+
+        # Remove expired alerts
+        for alert_id in expired_alerts:
+            del self.alerts[alert_id]
+
+    def _is_alert_resolved(self, alert: HealthAlert) -> bool:
+        """Check if an alert should be automatically resolved"""
+        if alert.resolved:
+            return True
+
+        # Check if the current metric value is below threshold
+        if alert.agent_id in self.health_data:
+            snapshot = self.health_data[alert.agent_id]
+            if alert.metric_type in snapshot.metrics:
+                current_value = snapshot.metrics[alert.metric_type].value
+                return current_value < alert.threshold
+
+        return False
+
+    def _notify_health_updates(self):
+        """Notify subscribers of health updates"""
+        for callback in self.health_callbacks:
+            try:
+                callback(self.health_data, self.alerts)
+            except Exception as e:
+                logger.error(f"Error in health update callback: {e}")
+
+    def record_health_metric(
+        self,
+        agent_id: str,
+        metric_type: HealthMetricType,
+        value: float,
+        unit: str,
+        threshold: Optional[float] = None,
+    ):
+        """Record a health metric for an agent"""
         try:
-            self.metrics_collector.collect_metrics()
+            # Create or update health snapshot
+            if agent_id not in self.health_data:
+                self.health_data[agent_id] = HealthSnapshot(
+                    agent_id=agent_id,
+                    timestamp=datetime.now(),
+                    overall_status=HealthStatus.GOOD,
+                    health_score=100.0,
+                )
+
+            snapshot = self.health_data[agent_id]
+
+            # Create metric
+            metric = HealthMetric(
+                agent_id=agent_id,
+                metric_type=metric_type,
+                value=value,
+                unit=unit,
+                timestamp=datetime.now(),
+                threshold=threshold,
+            )
+
+            # Update snapshot
+            snapshot.metrics[metric_type] = metric
+            snapshot.timestamp = datetime.now()
+
+            logger.debug(
+                f"Health metric recorded: {agent_id} - {metric_type.value}: {value}{unit}"
+            )
+
         except Exception as e:
-            logger.error(f"Error collecting health metrics: {e}")
-
-    def _perform_health_checks(self) -> None:
-        """Perform comprehensive health checks."""
+            logger.error(f"Error recording health metric: {e}")
+
+    def get_agent_health(self, agent_id: str) -> Optional[HealthSnapshot]:
+        """Get health snapshot for a specific agent"""
+        return self.health_data.get(agent_id)
+
+    def get_all_agent_health(self) -> Dict[str, HealthSnapshot]:
+        """Get health snapshots for all agents"""
+        return self.health_data.copy()
+
+    def get_health_alerts(
+        self, severity: Optional[AlertSeverity] = None, agent_id: Optional[str] = None
+    ) -> List[HealthAlert]:
+        """Get health alerts with optional filtering"""
+        alerts = list(self.alerts.values())
+
+        if severity:
+            alerts = [alert for alert in alerts if alert.severity == severity]
+
+        if agent_id:
+            alerts = [alert for alert in alerts if alert.agent_id == agent_id]
+
+        return alerts
+
+    def acknowledge_alert(self, alert_id: str):
+        """Acknowledge a health alert"""
+        if alert_id in self.alerts:
+            self.alerts[alert_id].acknowledged = True
+            logger.info(f"Alert {alert_id} acknowledged")
+
+    def resolve_alert(self, alert_id: str):
+        """Manually resolve a health alert"""
+        if alert_id in self.alerts:
+            self.alerts[alert_id].resolved = True
+            logger.info(f"Alert {alert_id} manually resolved")
+
+    def subscribe_to_health_updates(self, callback: Callable):
+        """Subscribe to health update notifications"""
+        self.health_callbacks.add(callback)
+
+    def unsubscribe_from_health_updates(self, callback: Callable):
+        """Unsubscribe from health update notifications"""
+        self.health_callbacks.discard(callback)
+
+    def set_health_threshold(
+        self,
+        metric_type: HealthMetricType,
+        warning_threshold: float,
+        critical_threshold: float,
+        unit: str,
+        description: str,
+    ):
+        """Set custom health threshold for a metric type"""
+        threshold = HealthThreshold(
+            metric_type=metric_type,
+            warning_threshold=warning_threshold,
+            critical_threshold=critical_threshold,
+            unit=unit,
+            description=description,
+        )
+
+        self.thresholds[metric_type] = threshold
+        logger.info(f"Health threshold updated for {metric_type.value}")
+
+    def get_health_summary(self) -> Dict[str, Any]:
+        """Get comprehensive health summary"""
+        total_agents = len(self.health_data)
+        active_alerts = len(
+            [alert for alert in self.alerts.values() if not alert.resolved]
+        )
+
+        status_counts = {
+            status.value: len(
+                [s for s in self.health_data.values() if s.overall_status == status]
+            )
+            for status in HealthStatus
+        }
+
+        avg_health_score = sum(s.health_score for s in self.health_data.values()) / max(
+            total_agents, 1
+        )
+
+        return {
+            "total_agents": total_agents,
+            "active_alerts": active_alerts,
+            "status_distribution": status_counts,
+            "average_health_score": round(avg_health_score, 2),
+            "monitoring_active": self.monitoring_active,
+            "last_update": datetime.now().isoformat(),
+        }
+
+    def run_smoke_test(self) -> bool:
+        """Run smoke test to verify basic functionality"""
         try:
-            self.check_executor.execute_health_checks()
+            logger.info("Running AgentHealthCoreMonitor smoke test...")
+
+            # Test basic initialization
+            logger.info("Testing basic initialization...")
+            assert self.monitoring_active is False
+            assert len(self.thresholds) > 0
+            logger.info("Basic initialization passed")
+
+            # Test metric recording
+            logger.info("Testing metric recording...")
+            self.record_health_metric(
+                "test_agent", HealthMetricType.RESPONSE_TIME, 500.0, "ms"
+            )
+            assert "test_agent" in self.health_data
+            logger.info("Metric recording passed")
+
+            # Test health snapshot retrieval
+            logger.info("Testing health snapshot retrieval...")
+            health = self.get_agent_health("test_agent")
+            assert health is not None
+            assert health.agent_id == "test_agent"
+            logger.info("Health snapshot retrieval passed")
+
+            # Test alert creation
+            logger.info("Testing alert creation...")
+            # Start monitoring with shorter intervals for testing
+            self.health_check_interval = 1
+            self.alert_check_interval = 1
+            self.start()
+            time.sleep(2)  # Allow monitoring to process
+
+            # Record a critical metric that should trigger an alert
+            self.record_health_metric(
+                "test_agent", HealthMetricType.RESPONSE_TIME, 6000.0, "ms"
+            )
+            time.sleep(2)  # Allow alert processing
+
+            alerts = self.get_health_alerts()
+            assert len(alerts) > 0, f"Expected alerts but got {len(alerts)}"
+            logger.info("Alert creation passed")
+
+            # Stop monitoring
+            self.stop()
+
+            # Test health summary
+            logger.info("Testing health summary...")
+            summary = self.get_health_summary()
+            assert "total_agents" in summary
+            assert "active_alerts" in summary
+            logger.info("Health summary passed")
+
+            # Cleanup
+            logger.info("Cleaning up...")
+            if "test_agent" in self.health_data:
+                del self.health_data["test_agent"]
+
+            logger.info("✅ AgentHealthCoreMonitor smoke test PASSED")
+            return True
+
         except Exception as e:
-            logger.error(f"Error executing health checks: {e}")
-
-    def get_health_status(self, agent_id: str) -> Optional[HealthSnapshot]:
-        """Get health status for a specific agent."""
-        return self.health_data.get(agent_id)
-
-<<<<<<< HEAD
-    def get_all_health_status(self) -> Dict[str, HealthSnapshot]:
-        """Get health status for all agents."""
-        return self.health_data.copy()
-=======
+            logger.error(f"❌ AgentHealthCoreMonitor smoke test FAILED: {e}")
+            import traceback
+            logger.error(f"Traceback: {traceback.format_exc()}")
+            return False
+
+    def shutdown(self):
+        """Shutdown the health monitor"""
+        self.stop()
+        logger.info("AgentHealthCoreMonitor shutdown complete")
+
+
 def main():
     """CLI testing function"""
     import argparse
@@ -113,9 +541,6 @@
     else:
         parser.print_help()
 
->>>>>>> d6f178d1
-
-    def update_health_thresholds(self, new_thresholds: Dict[HealthMetricType, HealthThreshold]) -> None:
-        """Update health monitoring thresholds."""
-        self.thresholds.update(new_thresholds)
-        logger.info("Health monitoring thresholds updated")+
+if __name__ == "__main__":
+    main()
