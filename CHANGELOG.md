--- conflicted
+++ resolved
@@ -55,11 +55,7 @@
 
 ## Unreleased
 ### Added
-<<<<<<< HEAD
-- Semantic `--check-status` queries now leverage vector database with file-based fallback.
-=======
 - `run_unified.py` providing a single entry point for analysis and elimination modes.
->>>>>>> 10099daa
 ### Changed
 - Consolidated captain documentation into `docs/guides/captain_handbook.md`.
 ### Removed
