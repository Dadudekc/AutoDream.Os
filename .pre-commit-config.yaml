repos:
<<<<<<< HEAD
  # Standard Python formatting and linting
  - repo: https://github.com/psf/black
    rev: 23.12.1
    hooks:
      - id: black
        language_version: python3
        args: [--line-length=100]

  - repo: https://github.com/pycqa/isort
    rev: 5.13.2
    hooks:
      - id: isort
        args: [--profile=black, --line-length=100]

  - repo: https://github.com/charliermarsh/ruff-pre-commit
    rev: v0.6.9
    hooks:
      - id: ruff
        args: [--fix, --exit-non-zero-on-fix]

  # Custom AutoDream.OS Vibe Check
  - repo: local
    hooks:
      - id: vibe-check
        name: AutoDream.OS Vibe Check
        entry: python -m src.core.vibe_check
        language: system
        types: [python]
        args: [--strict]
        stages: [commit]
        verbose: true
        description: "Enforce design principles and prevent overcomplication"

  # Type checking
  - repo: https://github.com/pre-commit/mirrors-mypy
    rev: v1.8.0
    hooks:
      - id: mypy
        additional_dependencies: [types-all]
        args: [--strict, --ignore-missing-imports]

  # Security checks
  - repo: https://github.com/PyCQA/bandit
    rev: 1.7.5
    hooks:
      - id: bandit
        args: [-r, src/, -f, json]
        exclude: tests/

  # General hooks
  - repo: https://github.com/pre-commit/pre-commit-hooks
    rev: v4.5.0
    hooks:
      - id: trailing-whitespace
      - id: end-of-file-fixer
      - id: check-yaml
      - id: check-added-large-files
        args: ['--maxkb=1000']
      - id: check-merge-conflict
      - id: debug-statements
      - id: check-docstring-first
=======
  - repo: local
    hooks:
      - id: quality-gates
        name: Quality Gates Check
        entry: python quality_gates.py
        language: system
        files: \.py$
        pass_filenames: false
        always_run: true
        stages: [pre-commit]
        
      - id: v2-compliance
        name: V2 Compliance Check
        entry: python check_v2_compliance.py
        language: system
        files: \.py$
        pass_filenames: false
        always_run: true
        stages: [pre-commit]
>>>>>>> 6bf959f1
<|MERGE_RESOLUTION|>--- conflicted
+++ resolved
@@ -1,5 +1,4 @@
 repos:
-<<<<<<< HEAD
   # Standard Python formatting and linting
   - repo: https://github.com/psf/black
     rev: 23.12.1
@@ -60,25 +59,4 @@
         args: ['--maxkb=1000']
       - id: check-merge-conflict
       - id: debug-statements
-      - id: check-docstring-first
-=======
-  - repo: local
-    hooks:
-      - id: quality-gates
-        name: Quality Gates Check
-        entry: python quality_gates.py
-        language: system
-        files: \.py$
-        pass_filenames: false
-        always_run: true
-        stages: [pre-commit]
-        
-      - id: v2-compliance
-        name: V2 Compliance Check
-        entry: python check_v2_compliance.py
-        language: system
-        files: \.py$
-        pass_filenames: false
-        always_run: true
-        stages: [pre-commit]
->>>>>>> 6bf959f1
+      - id: check-docstring-first