--- conflicted
+++ resolved
@@ -7,44 +7,28 @@
 
 The refactored system includes:
 - Core monitoring orchestration (monitoring_new.core)
-<<<<<<< HEAD
-- Health metrics collection (metrics package)
-- Alerting and notifications (alerting.manager)
-=======
 - Health metrics collection (metrics.collector)
 - Alerting utilities (alerting.*)
->>>>>>> 89a86c7e
 - Reporting and analytics (reporting.generator)
 """
 
 from .health.monitoring_new.core import AgentHealthCoreMonitor
-<<<<<<< HEAD
-from .health.metrics import CollectorFacade, SystemMetricsAdapter
-from .health.alerting.manager import HealthAlertingManager
-=======
 from .health.metrics.collector import HealthMetricsCollector
 from .health.alerting import (
     generate_alert,
     send_alert_notifications,
     check_escalations,
 )
->>>>>>> 89a86c7e
 from .health.reporting.generator import HealthReportingGenerator
 
 # Re-export main classes for backward compatibility
 __all__ = [
     'AgentHealthCoreMonitor',
-<<<<<<< HEAD
-    'CollectorFacade',
-    'HealthAlertingManager',
-    'HealthReportingGenerator'
-=======
     'HealthMetricsCollector',
     'HealthReportingGenerator',
     'generate_alert',
     'send_alert_notifications',
     'check_escalations',
->>>>>>> 89a86c7e
 ]
 
 # Convenience function to get a fully configured health monitoring system
@@ -59,15 +43,7 @@
         tuple: (core_monitor, metrics_collector, reporting_generator)
     """
     core_monitor = AgentHealthCoreMonitor()
-<<<<<<< HEAD
-    metrics_collector = CollectorFacade({"system": SystemMetricsAdapter()})
-    alerting_manager = HealthAlertingManager()
-    reporting_generator = HealthReportingGenerator()
-
-    return core_monitor, metrics_collector, alerting_manager, reporting_generator
-=======
     metrics_collector = HealthMetricsCollector()
     reporting_generator = HealthReportingGenerator()
 
-    return core_monitor, metrics_collector, reporting_generator
->>>>>>> 89a86c7e
+    return core_monitor, metrics_collector, reporting_generator