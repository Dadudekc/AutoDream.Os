--- conflicted
+++ resolved
@@ -1,6 +1,3 @@
-<<<<<<< HEAD
-"""Backward-compatible wrapper for the refactored middleware package.
-=======
 """
 Middleware Orchestration System for Agent_Cellphone_V2_Repository
 Manages data flow through middleware components and provides advanced routing capabilities.
@@ -651,34 +648,7 @@
     print(f"\nChain summary: {json.dumps(orchestrator.get_chain_summary(), indent=2)}")
 
     await orchestrator.stop()
->>>>>>> 0cdd5609
-
-The original monolithic module has been split into smaller modules under
-``src.services.middleware`` to improve maintainability and adhere to the
-repository's coding standards. This wrapper exposes the primary classes so
-that existing imports continue to function.
-"""
-
-from src.services.middleware import (
-    BaseMiddlewareComponent,
-    DataFlowDirection,
-    DataPacket,
-    MiddlewareChain,
-    MiddlewareOrchestrator,
-    MiddlewareType,
-    RoutingMiddleware,
-    DataTransformationMiddleware,
-    ValidationMiddleware,
-)
-
-__all__ = [
-    "BaseMiddlewareComponent",
-    "DataFlowDirection",
-    "DataPacket",
-    "MiddlewareChain",
-    "MiddlewareOrchestrator",
-    "MiddlewareType",
-    "RoutingMiddleware",
-    "DataTransformationMiddleware",
-    "ValidationMiddleware",
-]+
+
+if __name__ == "__main__":
+    asyncio.run(main())