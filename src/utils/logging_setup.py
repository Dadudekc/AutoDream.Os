#!/usr/bin/env python3
"""
Logging Setup Module - Logging Configuration

This module provides logging configuration functionality.
Follows Single Responsibility Principle - only logging setup.
Architecture: Single Responsibility Principle - logging setup only
LOC: 80 lines (under 200 limit)
"""

import logging
from typing import Optional, Dict, Any
from pathlib import Path

from src.utils.stability_improvements import stability_manager, safe_import
from src.utils.unified_logging_manager import get_logger


class LoggingSetup:
    """Logging configuration and setup utilities"""

    @staticmethod
    def setup_logging(log_level: str = "INFO", log_file: Optional[str] = None) -> bool:
        """Setup logging configuration using the unified manager"""
        try:
            logger = get_logger("root", log_level)
            if log_file:
                log_path = Path(log_file)
<<<<<<< HEAD
                if not log_path.is_absolute():
                    log_dir = Path("logs")
                    log_dir.mkdir(parents=True, exist_ok=True)
                    log_path = log_dir / log_path
                else:
                    log_path.parent.mkdir(parents=True, exist_ok=True)

                file_handler = logging.FileHandler(log_path)
=======
                log_path.parent.mkdir(parents=True, exist_ok=True)
                file_handler = logging.FileHandler(log_file)
>>>>>>> cc6f7920
                file_handler.setFormatter(
                    logging.Formatter("%(asctime)s | %(levelname)8s | %(message)s")
                )
                logger.addHandler(file_handler)
            return True
        except Exception as e:
            print(f"Failed to setup logging: {e}")
            return False

    @staticmethod
    def get_logger(name: str, level: str = "INFO") -> logging.Logger:
        """Get a configured logger instance"""
        return get_logger(name, level)

    @staticmethod
    def configure_logging_from_dict(config: Dict[str, Any]) -> bool:
        """Configure logging from a configuration dictionary"""
        try:
            log_level = config.get("log_level", "INFO")
            log_file = config.get("log_file")
            return LoggingSetup.setup_logging(log_level, log_file)
        except Exception as e:
            print(f"Failed to configure logging from dict: {e}")
            return False<|MERGE_RESOLUTION|>--- conflicted
+++ resolved
@@ -26,19 +26,8 @@
             logger = get_logger("root", log_level)
             if log_file:
                 log_path = Path(log_file)
-<<<<<<< HEAD
-                if not log_path.is_absolute():
-                    log_dir = Path("logs")
-                    log_dir.mkdir(parents=True, exist_ok=True)
-                    log_path = log_dir / log_path
-                else:
-                    log_path.parent.mkdir(parents=True, exist_ok=True)
-
-                file_handler = logging.FileHandler(log_path)
-=======
                 log_path.parent.mkdir(parents=True, exist_ok=True)
                 file_handler = logging.FileHandler(log_file)
->>>>>>> cc6f7920
                 file_handler.setFormatter(
                     logging.Formatter("%(asctime)s | %(levelname)8s | %(message)s")
                 )
