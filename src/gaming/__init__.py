# AUTO-GENERATED __init__.py
# DO NOT EDIT MANUALLY - changes may be overwritten

from . import gaming_integration_core

__all__ = [
<<<<<<< HEAD
    "gaming_integration_core",
=======
    'gaming_integration_core',
>>>>>>> 367e4e9d
]<|MERGE_RESOLUTION|>--- conflicted
+++ resolved
@@ -4,9 +4,5 @@
 from . import gaming_integration_core
 
 __all__ = [
-<<<<<<< HEAD
-    "gaming_integration_core",
-=======
     'gaming_integration_core',
->>>>>>> 367e4e9d
 ]