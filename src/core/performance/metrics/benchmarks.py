"""Benchmark-related types and helpers."""
import logging
from dataclasses import dataclass
<<<<<<< HEAD
from enum import Enum
from typing import Dict, List, Optional

from ..benchmarking.benchmark_types import BenchmarkType


class PerformanceLevel(Enum):
    """Performance level classifications"""

    ENTERPRISE_READY = "enterprise_ready"
    PRODUCTION_READY = "production_ready"
    DEVELOPMENT_READY = "development_ready"
    NOT_READY = "not_ready"
=======
from typing import Any, Dict, List, Optional

from ..common_metrics import BenchmarkType, PerformanceLevel
>>>>>>> 91abe39e


@dataclass
class PerformanceBenchmark:
    """Performance benchmark result"""

    benchmark_id: str
    benchmark_type: BenchmarkType
    test_name: str
    start_time: str
    end_time: str
    duration: float
    metrics: Dict[str, float]
    target_metrics: Dict[str, float]
    performance_level: PerformanceLevel
    optimization_recommendations: List[str]


class BenchmarkManager:
    """Manage storage of benchmarks."""

    def __init__(self) -> None:
        self.benchmarks: Dict[str, PerformanceBenchmark] = {}
        self.logger = logging.getLogger(f"{__name__}.BenchmarkManager")

    # Storage operations -------------------------------------------------
    def store(self, benchmark: PerformanceBenchmark) -> bool:
        try:
            self.benchmarks[benchmark.benchmark_id] = benchmark
            self.logger.info(f"Stored benchmark: {benchmark.benchmark_id}")
            return True
        except Exception as exc:  # pragma: no cover - logging only
            self.logger.error(f"Failed to store benchmark: {exc}")
            return False

    def get(self, benchmark_id: str) -> Optional[PerformanceBenchmark]:
        return self.benchmarks.get(benchmark_id)

    def all(self) -> Dict[str, PerformanceBenchmark]:
        return self.benchmarks.copy()

    def by_type(self, benchmark_type: BenchmarkType) -> List[PerformanceBenchmark]:
        return [
            b for b in self.benchmarks.values() if b.benchmark_type == benchmark_type
        ]

    def clear(self) -> None:
        self.benchmarks.clear()
        self.logger.info("Cleared all benchmarks")


__all__ = [
    "BenchmarkManager",
    "BenchmarkType",
    "PerformanceBenchmark",
    "PerformanceLevel",
]<|MERGE_RESOLUTION|>--- conflicted
+++ resolved
@@ -1,25 +1,10 @@
 """Benchmark-related types and helpers."""
 import logging
+import statistics
 from dataclasses import dataclass
-<<<<<<< HEAD
-from enum import Enum
-from typing import Dict, List, Optional
-
-from ..benchmarking.benchmark_types import BenchmarkType
-
-
-class PerformanceLevel(Enum):
-    """Performance level classifications"""
-
-    ENTERPRISE_READY = "enterprise_ready"
-    PRODUCTION_READY = "production_ready"
-    DEVELOPMENT_READY = "development_ready"
-    NOT_READY = "not_ready"
-=======
 from typing import Any, Dict, List, Optional
 
 from ..common_metrics import BenchmarkType, PerformanceLevel
->>>>>>> 91abe39e
 
 
 @dataclass
@@ -39,7 +24,7 @@
 
 
 class BenchmarkManager:
-    """Manage storage of benchmarks."""
+    """Manage storage and analysis of benchmarks."""
 
     def __init__(self) -> None:
         self.benchmarks: Dict[str, PerformanceBenchmark] = {}
@@ -70,6 +55,113 @@
         self.benchmarks.clear()
         self.logger.info("Cleared all benchmarks")
 
+    # Aggregate calculations --------------------------------------------
+    def calculate_aggregate_metrics(
+        self, benchmarks: List[PerformanceBenchmark]
+    ) -> Dict[str, Any]:
+        try:
+            if not benchmarks:
+                return {}
+
+            by_type: Dict[BenchmarkType, List[PerformanceBenchmark]] = {}
+            for benchmark in benchmarks:
+                by_type.setdefault(benchmark.benchmark_type, []).append(benchmark)
+
+            aggregate: Dict[str, Any] = {}
+            for benchmark_type, type_benchmarks in by_type.items():
+                type_metrics: List[float] = []
+                for benchmark in type_benchmarks:
+                    type_metrics.extend(benchmark.metrics.values())
+
+                if type_metrics:
+                    aggregate[benchmark_type.value] = {
+                        "count": len(type_benchmarks),
+                        "average": statistics.mean(type_metrics),
+                        "min": min(type_metrics),
+                        "max": max(type_metrics),
+                        "std_dev": statistics.stdev(type_metrics)
+                        if len(type_metrics) > 1
+                        else 0,
+                    }
+            return aggregate
+        except Exception as exc:  # pragma: no cover - logging only
+            self.logger.error(f"Failed to calculate aggregate metrics: {exc}")
+            return {}
+
+    # Scalability helpers ------------------------------------------------
+    def calculate_scalability_score(self, scalability_results: List[Dict[str, Any]]) -> float:
+        try:
+            if len(scalability_results) < 2:
+                return 100.0  # Perfect score if only one data point
+
+            sorted_results = sorted(
+                scalability_results, key=lambda x: x.get("concurrent_agents", 0)
+            )
+            baseline_ops = sorted_results[0].get("operations_per_second", 1)
+            final_ops = sorted_results[-1].get("operations_per_second", 1)
+            if baseline_ops == 0:
+                return 0.0
+
+            baseline_agents = sorted_results[0].get("concurrent_agents", 1)
+            final_agents = sorted_results[-1].get("concurrent_agents", 1)
+            expected_ops = baseline_ops * (final_agents / baseline_agents)
+            actual_efficiency = (
+                (final_ops / expected_ops) * 100 if expected_ops > 0 else 0
+            )
+            return min(100.0, max(0.0, actual_efficiency))
+        except Exception as exc:  # pragma: no cover - logging only
+            self.logger.error(f"Failed to calculate scalability score: {exc}")
+            return 0.0
+
+    def calculate_performance_degradation(
+        self, scalability_results: List[Dict[str, Any]]
+    ) -> float:
+        try:
+            if len(scalability_results) < 2:
+                return 0.0
+
+            sorted_results = sorted(
+                scalability_results, key=lambda x: x.get("concurrent_agents", 0)
+            )
+            baseline_ops = sorted_results[0].get("operations_per_second", 1)
+            final_ops = sorted_results[-1].get("operations_per_second", 1)
+            if baseline_ops == 0:
+                return 100.0
+
+            degradation = ((baseline_ops - final_ops) / baseline_ops) * 100
+            return max(0.0, degradation)
+        except Exception as exc:  # pragma: no cover - logging only
+            self.logger.error(f"Failed to calculate performance degradation: {exc}")
+            return 0.0
+
+    # Summary ------------------------------------------------------------
+    def summary(self) -> Dict[str, Any]:
+        try:
+            total = len(self.benchmarks)
+            if total == 0:
+                return {"total_benchmarks": 0}
+
+            type_counts: Dict[str, int] = {}
+            performance_levels: Dict[str, int] = {}
+            for benchmark in self.benchmarks.values():
+                bt = benchmark.benchmark_type.value
+                type_counts[bt] = type_counts.get(bt, 0) + 1
+                level = benchmark.performance_level.value
+                performance_levels[level] = performance_levels.get(level, 0) + 1
+
+            latest = max(
+                self.benchmarks.values(), key=lambda x: x.start_time
+            ).benchmark_id
+            return {
+                "total_benchmarks": total,
+                "benchmarks_by_type": type_counts,
+                "performance_levels": performance_levels,
+                "latest_benchmark": latest,
+            }
+        except Exception as exc:  # pragma: no cover - logging only
+            self.logger.error(f"Failed to get benchmark summary: {exc}")
+            return {"error": str(exc)}
+
 
 __all__ = [
     "BenchmarkManager",
