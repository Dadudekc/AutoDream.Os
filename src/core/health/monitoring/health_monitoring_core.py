import logging
import time
import threading
from datetime import datetime
from typing import Any, Callable, Dict, List, Optional, Set
from concurrent.futures import ThreadPoolExecutor

from ..alerting.models import AlertSeverity
from .health_monitoring_metrics import (
    HealthStatus,
    HealthMetricType,
    HealthMetric,
    HealthSnapshot,
)
from .health_monitoring_alerts import HealthAlert
from .health_monitoring_config import (
    HealthThreshold,
    initialize_default_thresholds,
)

logging.basicConfig(level=logging.INFO)
logger = logging.getLogger(__name__)


class AgentHealthCoreMonitor:
    """
<<<<<<< HEAD
    Core agent health monitoring orchestration.
=======
    Core agent health monitoring orchestration
>>>>>>> e1a7bd4c

    Single Responsibility: Coordinate health monitoring activities and manage
    the main monitoring loop. Delegates specific responsibilities to other modules.

    Concurrency Model:
        A re-entrant lock (``self._lock``) protects access to shared mutable
        state: ``health_data``, ``alerts``, and ``health_callbacks``. All reads
        and writes to these structures occur while holding this lock. The
        monitoring loop performs updates within the lock, while callbacks are
        invoked outside the lock to avoid blocking other threads.
    """

    def __init__(self, config: Dict[str, Any] = None):
        """Initialize the core health monitor"""
        self.config = config or {}
        self.monitoring_active = False
        self.health_data: Dict[str, HealthSnapshot] = {}
        self.alerts: Dict[str, HealthAlert] = {}
        self.thresholds: Dict[
            HealthMetricType, HealthThreshold
        ] = initialize_default_thresholds()
        self.health_callbacks: Set[Callable] = set()
        self.monitor_thread: Optional[threading.Thread] = None
        self.executor = ThreadPoolExecutor(max_workers=4)
        self._lock = threading.RLock()

        # Health monitoring intervals
        self.metrics_interval = self.config.get("metrics_interval", 30)  # seconds
        self.health_check_interval = self.config.get(
            "health_check_interval", 60
        )  # seconds
        self.alert_check_interval = self.config.get(
            "alert_check_interval", 15
        )  # seconds

        logger.info("AgentHealthCoreMonitor initialized with default thresholds")

    def start(self):
        """Start health monitoring"""
        if self.monitoring_active:
            logger.warning("Health monitoring already active")
            return

        self.monitoring_active = True
        self.monitor_thread = threading.Thread(target=self._monitor_loop, daemon=True)
        self.monitor_thread.start()
        logger.info("Agent health monitoring started")

    def stop(self):
        """Stop health monitoring"""
        self.monitoring_active = False
        if self.monitor_thread:
            self.monitor_thread.join(timeout=5)
        self.executor.shutdown(wait=True)
        logger.info("Agent health monitoring stopped")

    def _monitor_loop(self):
        """Main monitoring loop"""
        while self.monitoring_active:
            try:
                with self._lock:
                    # Collect health metrics
                    self._collect_health_metrics()

                    # Perform health checks
                    self._perform_health_checks()

                    # Check for alerts
                    self._check_alerts()

                    # Update health scores
                    self._update_health_scores()

                # Notify subscribers
                self._notify_health_updates()

                time.sleep(self.health_check_interval)

            except Exception as e:
                logger.error(f"Error in health monitoring loop: {e}")
                time.sleep(10)  # Wait before retrying

    def _collect_health_metrics(self):
        """Collect health metrics from all agents"""
        # This would integrate with the actual agent management system
        # For now, we'll simulate metric collection
        pass

    def _perform_health_checks(self):
        """Perform comprehensive health checks"""
        with self._lock:
            for agent_id, snapshot in self.health_data.items():
                try:
                    # Check each metric against thresholds
                    for metric_type, metric in snapshot.metrics.items():
                        if metric_type in self.thresholds:
                            threshold = self.thresholds[metric_type]
                            self._evaluate_metric(agent_id, metric, threshold)

                    # Update overall health status
                    self._update_agent_health_status(agent_id)

                except Exception as e:
                    logger.error(f"Error checking health for agent {agent_id}: {e}")

    def _evaluate_metric(
        self, agent_id: str, metric: HealthMetric, threshold: HealthThreshold
    ):
        """Evaluate a metric against its threshold"""
        current_value = metric.value

        # Check for critical threshold
        if current_value >= threshold.critical_threshold:
            self._create_alert(agent_id, AlertSeverity.CRITICAL, metric, threshold)
        # Check for warning threshold
        elif current_value >= threshold.warning_threshold:
            self._create_alert(agent_id, AlertSeverity.WARNING, metric, threshold)

    def _create_alert(
        self,
        agent_id: str,
        severity: AlertSeverity,
        metric: HealthMetric,
        threshold: HealthThreshold,
    ):
        """Create a health alert"""
        alert_id = (
            f"health_alert_{agent_id}_{metric.metric_type.value}_{int(time.time())}"
        )

        alert = HealthAlert(
            alert_id=alert_id,
            agent_id=agent_id,
            severity=severity,
            message=f"{metric.metric_type.value} threshold exceeded: {metric.value}{metric.unit} >= {threshold.critical_threshold if severity == AlertSeverity.CRITICAL else threshold.warning_threshold}{threshold.unit}",
            metric_type=metric.metric_type,
            current_value=metric.value,
            threshold=threshold.critical_threshold
            if severity == AlertSeverity.CRITICAL
            else threshold.warning_threshold,
            timestamp=datetime.now(),
        )

        with self._lock:
            self.alerts[alert_id] = alert
        logger.warning(f"Health alert created: {alert.message}")

    def _update_agent_health_status(self, agent_id: str):
        """Update overall health status for an agent"""
        with self._lock:
            if agent_id not in self.health_data:
                return

            snapshot = self.health_data[agent_id]
            active_alerts = [alert for alert in snapshot.alerts if not alert.resolved]

            # Determine overall status based on alerts
            if any(alert.severity == AlertSeverity.CRITICAL for alert in active_alerts):
                snapshot.overall_status = HealthStatus.CRITICAL
            elif any(alert.severity == AlertSeverity.WARNING for alert in active_alerts):
                snapshot.overall_status = HealthStatus.WARNING
            elif snapshot.health_score >= 90:
                snapshot.overall_status = HealthStatus.EXCELLENT
            elif snapshot.health_score >= 75:
                snapshot.overall_status = HealthStatus.GOOD
            else:
                snapshot.overall_status = HealthStatus.WARNING

    def _update_health_scores(self):
        """Update health scores for all agents"""
        with self._lock:
            for agent_id, snapshot in self.health_data.items():
                try:
                    # Calculate health score based on metrics and alerts
                    score = self._calculate_health_score(snapshot)
                    snapshot.health_score = score

                    # Generate recommendations
                    recommendations = self._generate_health_recommendations(snapshot)
                    snapshot.recommendations = recommendations

                except Exception as e:
                    logger.error(f"Error updating health score for agent {agent_id}: {e}")

    def _calculate_health_score(self, snapshot: HealthSnapshot) -> float:
        """Calculate health score (0-100) for an agent"""
        if not snapshot.metrics:
            return 100.0  # No metrics available

        total_score = 0
        metric_count = 0

        for metric_type, metric in snapshot.metrics.items():
            if metric_type in self.thresholds:
                threshold = self.thresholds[metric_type]

                # Calculate metric score based on threshold proximity
                if metric.value <= threshold.warning_threshold:
                    score = 100.0  # Excellent
                elif metric.value <= threshold.critical_threshold:
                    # Linear interpolation between warning and critical
                    ratio = (metric.value - threshold.warning_threshold) / (
                        threshold.critical_threshold - threshold.warning_threshold
                    )
                    score = 100.0 - (ratio * 25.0)  # 100 to 75
                else:
                    score = max(
                        0.0,
                        75.0
                        - (
                            (metric.value - threshold.critical_threshold)
                            / threshold.critical_threshold
                        )
                        * 75.0,
                    )

                total_score += score
                metric_count += 1

        if metric_count == 0:
            return 100.0

        # Penalize for active alerts
        active_alerts = [alert for alert in snapshot.alerts if not alert.resolved]
        alert_penalty = 0

        for alert in active_alerts:
            if alert.severity == AlertSeverity.CRITICAL:
                alert_penalty += 20
            elif alert.severity == AlertSeverity.WARNING:
                alert_penalty += 10

        final_score = (total_score / metric_count) - alert_penalty
        return max(0.0, min(100.0, final_score))

    def _generate_health_recommendations(self, snapshot: HealthSnapshot) -> List[str]:
        """Generate health improvement recommendations"""
        recommendations = []

        # Check for specific issues and provide recommendations
        for metric_type, metric in snapshot.metrics.items():
            if metric_type == HealthMetricType.RESPONSE_TIME and metric.value > 1000:
                recommendations.append(
                    "Consider optimizing response time by reviewing processing logic"
                )

            elif metric_type == HealthMetricType.MEMORY_USAGE and metric.value > 80:
                recommendations.append(
                    "High memory usage detected - consider memory optimization or cleanup"
                )

            elif metric_type == HealthMetricType.CPU_USAGE and metric.value > 85:
                recommendations.append(
                    "High CPU usage detected - consider load balancing or optimization"
                )

            elif metric_type == HealthMetricType.ERROR_RATE and metric.value > 5:
                recommendations.append(
                    "High error rate detected - review error handling and logging"
                )

        # Add general recommendations based on overall status
        if snapshot.overall_status == HealthStatus.CRITICAL:
            recommendations.append("CRITICAL: Immediate intervention required")
        elif snapshot.overall_status == HealthStatus.WARNING:
            recommendations.append(
                "WARNING: Monitor closely and address issues promptly"
            )

        return recommendations

    def _check_alerts(self):
        """Check and manage health alerts"""
        current_time = datetime.now()

        with self._lock:
            # Check for expired alerts
            expired_alerts = []
            for alert_id, alert in self.alerts.items():
                # Mark alerts as resolved if conditions improve
                if self._is_alert_resolved(alert):
                    alert.resolved = True
                    logger.info(f"Alert {alert_id} automatically resolved")

                # Remove very old alerts
                if (current_time - alert.timestamp).days > 7:
                    expired_alerts.append(alert_id)

            # Remove expired alerts
            for alert_id in expired_alerts:
                del self.alerts[alert_id]

    def _is_alert_resolved(self, alert: HealthAlert) -> bool:
        """Check if an alert should be automatically resolved"""
        if alert.resolved:
            return True

        with self._lock:
            # Check if the current metric value is below threshold
            if alert.agent_id in self.health_data:
                snapshot = self.health_data[alert.agent_id]
                if alert.metric_type in snapshot.metrics:
                    current_value = snapshot.metrics[alert.metric_type].value
                    return current_value < alert.threshold

        return False

    def _notify_health_updates(self):
        """Notify subscribers of health updates"""
        with self._lock:
            callbacks = list(self.health_callbacks)
            health_data = self.health_data.copy()
            alerts = self.alerts.copy()

        for callback in callbacks:
            try:
                callback(health_data, alerts)
            except Exception as e:
                logger.error(f"Error in health update callback: {e}")

    def record_health_metric(
        self,
        agent_id: str,
        metric_type: HealthMetricType,
        value: float,
        unit: str,
        threshold: Optional[float] = None,
    ):
        """Record a health metric for an agent"""
        try:
            with self._lock:
                # Create or update health snapshot
                if agent_id not in self.health_data:
                    self.health_data[agent_id] = HealthSnapshot(
                        agent_id=agent_id,
                        timestamp=datetime.now(),
                        overall_status=HealthStatus.GOOD,
                        health_score=100.0,
                    )

                snapshot = self.health_data[agent_id]

                # Create metric
                metric = HealthMetric(
                    agent_id=agent_id,
                    metric_type=metric_type,
                    value=value,
                    unit=unit,
                    timestamp=datetime.now(),
                    threshold=threshold,
                )

                # Update snapshot
                snapshot.metrics[metric_type] = metric
                snapshot.timestamp = datetime.now()

            logger.debug(
                f"Health metric recorded: {agent_id} - {metric_type.value}: {value}{unit}"
            )

        except Exception as e:
            logger.error(f"Error recording health metric: {e}")

    def get_agent_health(self, agent_id: str) -> Optional[HealthSnapshot]:
        """Get health snapshot for a specific agent"""
        with self._lock:
            return self.health_data.get(agent_id)

    def get_all_agent_health(self) -> Dict[str, HealthSnapshot]:
        """Get health snapshots for all agents"""
        with self._lock:
            return self.health_data.copy()

    def get_health_alerts(
        self, severity: Optional[AlertSeverity] = None, agent_id: Optional[str] = None
    ) -> List[HealthAlert]:
        """Get health alerts with optional filtering"""
        with self._lock:
            alerts = list(self.alerts.values())

        if severity:
            alerts = [alert for alert in alerts if alert.severity == severity]

        if agent_id:
            alerts = [alert for alert in alerts if alert.agent_id == agent_id]

        return alerts

    def acknowledge_alert(self, alert_id: str):
        """Acknowledge a health alert"""
        with self._lock:
            if alert_id in self.alerts:
                self.alerts[alert_id].acknowledged = True
                logger.info(f"Alert {alert_id} acknowledged")

    def resolve_alert(self, alert_id: str):
        """Manually resolve a health alert"""
        with self._lock:
            if alert_id in self.alerts:
                self.alerts[alert_id].resolved = True
                logger.info(f"Alert {alert_id} manually resolved")

    def subscribe_to_health_updates(self, callback: Callable):
        """Subscribe to health update notifications"""
        with self._lock:
            self.health_callbacks.add(callback)

    def unsubscribe_from_health_updates(self, callback: Callable):
        """Unsubscribe from health update notifications"""
        with self._lock:
            self.health_callbacks.discard(callback)

    def set_health_threshold(
        self,
        metric_type: HealthMetricType,
        warning_threshold: float,
        critical_threshold: float,
        unit: str,
        description: str,
    ):
        """Set custom health threshold for a metric type"""
        threshold = HealthThreshold(
            metric_type=metric_type,
            warning_threshold=warning_threshold,
            critical_threshold=critical_threshold,
            unit=unit,
            description=description,
        )

        self.thresholds[metric_type] = threshold
        logger.info(f"Health threshold updated for {metric_type.value}")

    def get_health_summary(self) -> Dict[str, Any]:
        """Get comprehensive health summary"""
        with self._lock:
            total_agents = len(self.health_data)
            active_alerts = len(
                [alert for alert in self.alerts.values() if not alert.resolved]
            )

            status_counts = {
                status.value: len(
                    [s for s in self.health_data.values() if s.overall_status == status]
                )
                for status in HealthStatus
            }

            avg_health_score = sum(
                s.health_score for s in self.health_data.values()
            ) / max(total_agents, 1)

        return {
            "total_agents": total_agents,
            "active_alerts": active_alerts,
            "status_distribution": status_counts,
            "average_health_score": round(avg_health_score, 2),
            "monitoring_active": self.monitoring_active,
            "last_update": datetime.now().isoformat(),
        }

    def run_smoke_test(self) -> bool:
        """Run smoke test to verify basic functionality"""
        try:
            logger.info("Running AgentHealthCoreMonitor smoke test...")

            # Test basic initialization
            logger.info("Testing basic initialization...")
            assert self.monitoring_active is False
            assert len(self.thresholds) > 0
            logger.info("Basic initialization passed")

            # Test metric recording
            logger.info("Testing metric recording...")
            self.record_health_metric(
                "test_agent", HealthMetricType.RESPONSE_TIME, 500.0, "ms"
            )
            with self._lock:
                assert "test_agent" in self.health_data
            logger.info("Metric recording passed")

            # Test health snapshot retrieval
            logger.info("Testing health snapshot retrieval...")
            health = self.get_agent_health("test_agent")
            assert health is not None
            assert health.agent_id == "test_agent"
            logger.info("Health snapshot retrieval passed")

            # Test alert creation
            logger.info("Testing alert creation...")
            # Start monitoring with shorter intervals for testing
            self.health_check_interval = 1
            self.alert_check_interval = 1
            self.start()
            time.sleep(2)  # Allow monitoring to process

            # Record a critical metric that should trigger an alert
            self.record_health_metric(
                "test_agent", HealthMetricType.RESPONSE_TIME, 6000.0, "ms"
            )
            time.sleep(2)  # Allow alert processing

            alerts = self.get_health_alerts()
            assert len(alerts) > 0, f"Expected alerts but got {len(alerts)}"
            logger.info("Alert creation passed")

            # Stop monitoring
            self.stop()

            # Test health summary
            logger.info("Testing health summary...")
            summary = self.get_health_summary()
            assert "total_agents" in summary
            assert "active_alerts" in summary
            logger.info("Health summary passed")

            # Cleanup
            logger.info("Cleaning up...")
            with self._lock:
                if "test_agent" in self.health_data:
                    del self.health_data["test_agent"]

            logger.info("✅ AgentHealthCoreMonitor smoke test PASSED")
            return True

        except Exception as e:
            logger.error(f"❌ AgentHealthCoreMonitor smoke test FAILED: {e}")
            import traceback

            logger.error(f"Traceback: {traceback.format_exc()}")
            return False

    def shutdown(self):
        """Shutdown the health monitor"""
        self.stop()
        logger.info("AgentHealthCoreMonitor shutdown complete")


def main():
    """CLI testing function"""
    import argparse

    parser = argparse.ArgumentParser(description="Agent Health Core Monitor CLI")
    parser.add_argument("--test", action="store_true", help="Run smoke test")

    args = parser.parse_args()

    if args.test:
        monitor = AgentHealthCoreMonitor()
        success = monitor.run_smoke_test()
        monitor.shutdown()
        exit(0 if success else 1)
    else:
        parser.print_help()


if __name__ == "__main__":
    main()<|MERGE_RESOLUTION|>--- conflicted
+++ resolved
@@ -24,11 +24,7 @@
 
 class AgentHealthCoreMonitor:
     """
-<<<<<<< HEAD
     Core agent health monitoring orchestration.
-=======
-    Core agent health monitoring orchestration
->>>>>>> e1a7bd4c
 
     Single Responsibility: Coordinate health monitoring activities and manage
     the main monitoring loop. Delegates specific responsibilities to other modules.
