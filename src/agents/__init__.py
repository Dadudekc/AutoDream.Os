--- conflicted
+++ resolved
@@ -2,11 +2,5 @@
 
 from .registration import AgentRegistry
 from .scheduler import TaskAssigner
-<<<<<<< HEAD
-from ..core.metrics import MetricsCollector
 
-__all__ = ["AgentRegistry", "TaskAssigner", "MetricsCollector"]
-=======
-
-__all__ = ["AgentRegistry", "TaskAssigner"]
->>>>>>> 73a2f7ca
+__all__ = ["AgentRegistry", "TaskAssigner"]